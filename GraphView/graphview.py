--- conflicted
+++ resolved
@@ -557,20 +557,11 @@
         filter1 = Gtk.FileFilter()
         filter1.set_name("dot files")
         filter1.add_pattern("*.gv")
-<<<<<<< HEAD
         dot = Gtk.FileChooserDialog(title=_("Select a dot file name"),
                                     action=Gtk.FileChooserAction.SAVE,
                                     transient_for=self.uistate.window)
         dot.add_button(_('_Cancel'), Gtk.ResponseType.CANCEL)
         dot.add_button(_('_Apply'), Gtk.ResponseType.OK)
-=======
-        dot = Gtk.FileChooserDialog(
-            _("Select a dot file name"),
-            action=Gtk.FileChooserAction.SAVE,
-            buttons=(_('_Cancel'), Gtk.ResponseType.CANCEL,
-                     _('_Apply'), Gtk.ResponseType.OK),
-            parent=self.uistate.window)
->>>>>>> 589c85e1
         mpath = config.get('paths.report-directory')
         dot.set_current_folder(os.path.dirname(mpath))
         dot.set_filter(filter1)
