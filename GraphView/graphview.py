# -*- coding: utf-8 -*-
#
# Gramps - a GTK+/GNOME based genealogy program
#
# Copyright (C) 2010-2012  Gary Burton
#                          GraphvizSvgParser is based on the Gramps XML import
#                          DotSvgGenerator is based on the relationship graph
#                          report.
#                          Mouse panning is derived from the pedigree view
# Copyright (C) 2012       Mathieu MD
# Copyright (C) 2015-      Serge Noiraud
# Copyright (C) 2016-      Ivan Komaritsyn
#
# This program is free software; you can redistribute it and/or modify
# it under the terms of the GNU General Public License as published by
# the Free Software Foundation; either version 2 of the License, or
# (at your option) any later version.
#
# This program is distributed in the hope that it will be useful,
# but WITHOUT ANY WARRANTY; without even the implied warranty of
# MERCHANTABILITY or FITNESS FOR A PARTICULAR PURPOSE.  See the
# GNU General Public License for more details.
#
# You should have received a copy of the GNU General Public License
# along with this program; if not, write to the Free Software
# Foundation, Inc., 51 Franklin Street, Fifth Floor, Boston, MA 02110-1301 USA.
#

# $Id$

#-------------------------------------------------------------------------
#
# Python modules
#
#-------------------------------------------------------------------------
import os
from xml.parsers.expat import ParserCreate
import string
from subprocess import Popen, PIPE
from io import StringIO
from threading import Thread
from math import sqrt, pow
from html import escape
import gi
from gi.repository import Gtk, Gdk, GdkPixbuf, GLib

#-------------------------------------------------------------------------
#
# Gramps Modules
#
#-------------------------------------------------------------------------
from gramps.gen import datehandler
from gramps.gen.config import config
from gramps.gen.constfunc import win
from gramps.gen.db import DbTxn
from gramps.gen.display.name import displayer
from gramps.gen.display.place import displayer as place_displayer
from gramps.gen.errors import WindowActiveError
from gramps.gen.lib import (Person, Family, ChildRef, Name, Surname,
                            ChildRefType, EventType, EventRoleType)
from gramps.gen.utils.callback import Callback
from gramps.gen.utils.db import (get_birth_or_fallback, get_death_or_fallback,
                                 find_children, find_parents, preset_name,
                                 find_witnessed_people)
from gramps.gen.utils.file import search_for, media_path_full, find_file
from gramps.gen.utils.libformatting import FormattingHelper
from gramps.gen.utils.thumbnails import get_thumbnail_path

from gramps.gui.dialog import OptionDialog, ErrorDialog, QuestionDialog2
from gramps.gui.display import display_url
from gramps.gui.editors import EditPerson, EditFamily, EditTagList
from gramps.gui.utils import color_graph_box, color_graph_family, rgb_to_hex
from gramps.gui.views.navigationview import NavigationView
from gramps.gui.views.bookmarks import PersonBookmarks
from gramps.gui.views.tags import OrganizeTagsDialog
from gramps.gui.widgets import progressdialog as progressdlg
from gramps.gui.widgets.menuitem import add_menuitem
from gramps.gen.utils.symbols import Symbols

from gramps.gen.const import GRAMPS_LOCALE as glocale
try:
    _trans = glocale.get_addon_translator(__file__)
except ValueError:
    _trans = glocale.translation
_ = _trans.gettext

if win():
    DETACHED_PROCESS = 8

try:
    gi.require_version('GooCanvas', '2.0')
    from gi.repository import GooCanvas
except ImportError:
    raise Exception("Goocanvas 2 (http://live.gnome.org/GooCanvas) is "
                    "required for this view to work")

if os.sys.platform == "win32":
    _DOT_FOUND = search_for("dot.exe")
else:
    _DOT_FOUND = search_for("dot")

if not _DOT_FOUND:
    raise Exception("GraphViz (http://www.graphviz.org) is "
                    "required for this view to work")

SPLINE = {0: 'false', 1: 'true', 2: 'ortho'}

WIKI_PAGE = 'https://gramps-project.org/wiki/index.php?title=Graph_View'

#-------------------------------------------------------------------------
#
# GraphView
#
#-------------------------------------------------------------------------
class GraphView(NavigationView):
    """
    View for pedigree tree.
    Displays the ancestors and descendants of a selected individual.
    """
    # default settings in the config file
    CONFIGSETTINGS = (
        ('interface.graphview-show-images', True),
        ('interface.graphview-show-full-dates', False),
        ('interface.graphview-show-places', False),
        ('interface.graphview-show-lines', 1),
        ('interface.graphview-show-tags', False),
        ('interface.graphview-highlight-home-person', True),
        ('interface.graphview-home-path-color', '#000000'),
        ('interface.graphview-descendant-generations', 10),
        ('interface.graphview-ancestor-generations', 3),
        ('interface.graphview-show-animation', True),
        ('interface.graphview-animation-speed', 3),
        ('interface.graphview-animation-count', 4))

    def __init__(self, pdata, dbstate, uistate, nav_group=0):
        NavigationView.__init__(self, _('Graph View'), pdata, dbstate, uistate,
                                PersonBookmarks, nav_group)

        self.show_images = self._config.get('interface.graphview-show-images')
        self.show_full_dates = self._config.get(
            'interface.graphview-show-full-dates')
        self.show_places = self._config.get('interface.graphview-show-places')
        self.show_tag_color = self._config.get('interface.graphview-show-tags')
        self.highlight_home_person = self._config.get(
            'interface.graphview-highlight-home-person')
        self.home_path_color = self._config.get(
            'interface.graphview-home-path-color')
        self.descendant_generations = self._config.get(
            'interface.graphview-descendant-generations')
        self.ancestor_generations = self._config.get(
            'interface.graphview-ancestor-generations')

        self.dbstate = dbstate
        self.uistate = uistate
        self.graph_widget = None
        self.dbstate.connect('database-changed', self.change_db)

        # dict {handle, tooltip_str} of tooltips in markup format
        self.tags_tooltips = {}

        # for disable animation options in config dialog
        self.ani_widgets = []

        self.additional_uis.append(self.additional_ui)
        self.define_print_actions()
        self.uistate.connect('font-changed', self.font_changed)

    def font_changed(self):
        self.graph_widget.font_changed(self.get_active())
        #self.goto_handle(None)

    def define_print_actions(self):
        """
        Associate the print button to the PrintView action.
        """
        self._add_action('PrintView', self.printview, "<PRIMARY>P")
        self._add_action('PRIMARY-J', self.jump, '<PRIMARY>J')

    def _connect_db_signals(self):
        """
        Set up callbacks for changes to person and family nodes.
        """
        self.callman.add_db_signal('person-update', self.goto_handle)
        self.callman.add_db_signal('family-update', self.goto_handle)
        self.callman.add_db_signal('event-update', self.goto_handle)

    def change_db(self, _db):
        """
        Set up callback for changes to the database.
        """
        self._change_db(_db)
        self.scale = 1
        if self.active:
            if self.get_active() != "":
                self.graph_widget.populate(self.get_active())
        else:
            self.dirty = True

    def get_stock(self):
        """
        The category stock icon.
        """
        return 'gramps-pedigree'

    def get_viewtype_stock(self):
        """
        Type of view in category.
        """
        return 'gramps-pedigree'

    def build_widget(self):
        """
        Builds the widget with canvas and controls.
        """
        self.graph_widget = GraphWidget(self, self.dbstate, self.uistate)
        return self.graph_widget.get_widget()

    def build_tree(self):
        """
        There is no separate step to fill the widget with data.
        The data is populated as part of canvas widget construction.
        It can be called to rebuild tree.
        """
        if self.active:
            if self.get_active() != "":
                self.graph_widget.populate(self.get_active())

    additional_ui = [  # Defines the UI string for UIManager
        '''
      <placeholder id="CommonGo">
      <section>
        <item>
          <attribute name="action">win.Back</attribute>
          <attribute name="label" translatable="yes">_Back</attribute>
        </item>
        <item>
          <attribute name="action">win.Forward</attribute>
          <attribute name="label" translatable="yes">_Forward</attribute>
        </item>
      </section>
      <section>
        <item>
          <attribute name="action">win.HomePerson</attribute>
          <attribute name="label" translatable="yes">_Home</attribute>
        </item>
      </section>
      </placeholder>
''',
        '''
      <section id='CommonEdit' groups='RW'>
        <item>
          <attribute name="action">win.PrintView</attribute>
          <attribute name="label" translatable="yes">_Print...</attribute>
        </item>
      </section>
''',  # Following are the Toolbar items
        '''
    <placeholder id='CommonNavigation'>
    <child groups='RO'>
      <object class="GtkToolButton">
        <property name="icon-name">go-previous</property>
        <property name="action-name">win.Back</property>
        <property name="tooltip_text" translatable="yes">'''
        '''Go to the previous object in the history</property>
        <property name="label" translatable="yes">_Back</property>
        <property name="use-underline">True</property>
      </object>
      <packing>
        <property name="homogeneous">False</property>
      </packing>
    </child>
    <child groups='RO'>
      <object class="GtkToolButton">
        <property name="icon-name">go-next</property>
        <property name="action-name">win.Forward</property>
        <property name="tooltip_text" translatable="yes">'''
        '''Go to the next object in the history</property>
        <property name="label" translatable="yes">_Forward</property>
        <property name="use-underline">True</property>
      </object>
      <packing>
        <property name="homogeneous">False</property>
      </packing>
    </child>
    <child groups='RO'>
      <object class="GtkToolButton">
        <property name="icon-name">go-home</property>
        <property name="action-name">win.HomePerson</property>
        <property name="tooltip_text" translatable="yes">'''
        '''Go to the default person</property>
        <property name="label" translatable="yes">_Home</property>
        <property name="use-underline">True</property>
      </object>
      <packing>
        <property name="homogeneous">False</property>
      </packing>
    </child>
    </placeholder>
''',
        '''
    <placeholder id='BarCommonEdit'>
    <child groups='RO'>
      <object class="GtkToolButton">
        <property name="icon-name">document-print</property>
        <property name="action-name">win.PrintView</property>
        <property name="tooltip_text" translatable="yes">"Save the dot file '''
        '''for a later print.\nThis will save a .gv file and a svg file.\n'''
        '''You must select a .gv file"</property>
        <property name="label" translatable="yes">_Print...</property>
        <property name="use-underline">True</property>
      </object>
      <packing>
        <property name="homogeneous">False</property>
      </packing>
    </child>
    </placeholder>
''']

    def navigation_type(self):
        """
        The type of forward and backward navigation to perform.
        """
        return 'Person'

    def goto_handle(self, handle):
        """
        Go to a named handle.
        """
        if self.active:
            if self.get_active() != "":
                self.graph_widget.populate(self.get_active())
        else:
            self.dirty = True

    def change_active_person(self, menuitem=None, person_handle=''):
        """
        Change active person.
        """
        if person_handle:
            self.change_active(person_handle)

    def can_configure(self):
        """
        See :class:`~gui.views.pageview.PageView
        :return: bool
        """
        return True

    def cb_update_show_images(self, client, cnxn_id, entry, data):
        """
        Called when the configuration menu changes the images setting.
        """
        self.show_images = entry == 'True'
        self.graph_widget.populate(self.get_active())

    def cb_update_show_full_dates(self, client, cnxn_id, entry, data):
        """
        Called when the configuration menu changes the date setting.
        """
        self.show_full_dates = entry == 'True'
        self.graph_widget.populate(self.get_active())

    def cb_update_show_places(self, client, cnxn_id, entry, data):
        """
        Called when the configuration menu changes the place setting.
        """
        self.show_places = entry == 'True'
        self.graph_widget.populate(self.get_active())

    def cb_update_show_tag_color(self, client, cnxn_id, entry, data):
        """
        Called when the configuration menu changes the show tags setting.
        """
        self.show_tag_color = entry == 'True'
        self.graph_widget.populate(self.get_active())

    def cb_update_show_lines(self, client, cnxn_id, entry, data):
        """
        Called when the configuration menu changes the line setting.
        """
        self.graph_widget.populate(self.get_active())

    def cb_update_highlight_home_person(self, client, cnxn_id, entry, data):
        """
        Called when the configuration menu changes the highlight home
        person setting.
        """
        self.highlight_home_person = entry == 'True'
        self.graph_widget.populate(self.get_active())

    def cb_update_home_path_color(self, client, cnxn_id, entry, data):
        """
        Called when the configuration menu changes the path person color.
        """
        self.home_path_color = entry
        self.graph_widget.populate(self.get_active())

    def cb_update_desc_generations(self, client, cnxd_id, entry, data):
        """
        Called when the configuration menu changes the descendant generation
        count setting.
        """
        self.descendant_generations = entry
        self.graph_widget.populate(self.get_active())

    def cb_update_ancestor_generations(self, client, cnxd_id, entry, data):
        """
        Called when the configuration menu changes the ancestor generation
        count setting.
        """
        self.ancestor_generations = entry
        self.graph_widget.populate(self.get_active())

    def cb_update_show_animation(self, client, cnxd_id, entry, data):
        """
        Called when the configuration menu changes the show animation
        setting.
        """
        if entry == 'True':
            self.graph_widget.animation.show_animation = True
            # enable animate options
            for widget in self.ani_widgets:
                widget.set_sensitive(True)
        else:
            self.graph_widget.animation.show_animation = False
            # diable animate options
            for widget in self.ani_widgets:
                widget.set_sensitive(False)

    def cb_update_animation_count(self, client, cnxd_id, entry, data):
        """
        Called when the configuration menu changes the animation count
        setting.
        """
        self.graph_widget.animation.max_count = int(entry) * 2

    def cb_update_animation_speed(self, client, cnxd_id, entry, data):
        """
        Called when the configuration menu changes the animation speed
        setting.
        """
        self.graph_widget.animation.speed = 50 * int(entry)

    def config_connect(self):
        """
        Overwriten from  :class:`~gui.views.pageview.PageView method
        This method will be called after the ini file is initialized,
        use it to monitor changes in the ini file.
        """
        self._config.connect('interface.graphview-show-images',
                             self.cb_update_show_images)
        self._config.connect('interface.graphview-show-full-dates',
                             self.cb_update_show_full_dates)
        self._config.connect('interface.graphview-show-places',
                             self.cb_update_show_places)
        self._config.connect('interface.graphview-show-tags',
                             self.cb_update_show_tag_color)
        self._config.connect('interface.graphview-show-lines',
                             self.cb_update_show_lines)
        self._config.connect('interface.graphview-highlight-home-person',
                             self.cb_update_highlight_home_person)
        self._config.connect('interface.graphview-home-path-color',
                             self.cb_update_home_path_color)
        self._config.connect('interface.graphview-descendant-generations',
                             self.cb_update_desc_generations)
        self._config.connect('interface.graphview-ancestor-generations',
                             self.cb_update_ancestor_generations)
        self._config.connect('interface.graphview-show-animation',
                             self.cb_update_show_animation)
        self._config.connect('interface.graphview-animation-speed',
                             self.cb_update_animation_speed)
        self._config.connect('interface.graphview-animation-count',
                             self.cb_update_animation_count)

    def _get_configure_page_funcs(self):
        """
        Return a list of functions that create gtk elements to use in the
        notebook pages of the Configure dialog.

        :return: list of functions
        """
        return [self.layout_config_panel,
                self.color_config_panel,
                self.animation_config_panel]

    def layout_config_panel(self, configdialog):
        """
        Function that builds the widget in the configuration dialog.
        See "gramps/gui/configure.py" for details.
        """
        grid = Gtk.Grid()
        grid.set_border_width(12)
        grid.set_column_spacing(6)
        grid.set_row_spacing(6)

        configdialog.add_checkbox(
            grid, _('Show images'), 0, 'interface.graphview-show-images')
        configdialog.add_checkbox(
            grid, _('Highlight the home person'),
            1, 'interface.graphview-highlight-home-person')
        configdialog.add_checkbox(
            grid, _('Show full dates'),
            2, 'interface.graphview-show-full-dates')
        configdialog.add_checkbox(
            grid, _('Show places'), 3, 'interface.graphview-show-places')
        configdialog.add_checkbox(
            grid, _('Show tags'), 4, 'interface.graphview-show-tags')

        return _('Layout'), grid

    def color_config_panel(self, configdialog):
        """
        Function that builds the widget in the configuration dialog.
        See "gramps/gui/configure.py" for details.
        """
        grid = Gtk.Grid()
        grid.set_border_width(12)
        grid.set_column_spacing(6)
        grid.set_row_spacing(6)

        configdialog.add_color(grid,
                               _('Path color to home person'),
                               0, 'interface.graphview-home-path-color')

        return _('Colors'), grid

    def animation_config_panel(self, configdialog):
        """
        Function that builds the widget in the configuration dialog.
        See "gramps/gui/configure.py" for details.
        """
        grid = Gtk.Grid()
        grid.set_border_width(12)
        grid.set_column_spacing(6)
        grid.set_row_spacing(6)

        configdialog.add_checkbox(
            grid, _('Show animation'),
            0, 'interface.graphview-show-animation')
        self.ani_widgets.clear()
        widget = configdialog.add_spinner(
            grid, _('Animation speed (1..5 and 5 is the slower)'),
            1, 'interface.graphview-animation-speed', (1, 5))
        self.ani_widgets.append(widget)
        widget = configdialog.add_spinner(
            grid, _('Animation count (0..8 use 0 to turn off)'),
            2, 'interface.graphview-animation-count', (0, 8))
        self.ani_widgets.append(widget)

        # disable animate options if needed
        if not self.graph_widget.animation.show_animation:
            for widget in self.ani_widgets:
                widget.set_sensitive(False)

        return _('Animation'), grid

    #-------------------------------------------------------------------------
    #
    # Printing functionalities
    #
    #-------------------------------------------------------------------------
    def printview(self, *obj):
        """
        Save the dot file for a later printing with an appropriate tool.
        """
        # ask for the dot file name
        filter1 = Gtk.FileFilter()
        filter1.set_name("dot files")
        filter1.add_pattern("*.gv")
        dot = Gtk.FileChooserDialog(title=_("Select a dot file name"),
                                    action=Gtk.FileChooserAction.SAVE,
                                    transient_for=self.uistate.window)
        dot.add_button(_('_Cancel'), Gtk.ResponseType.CANCEL)
        dot.add_button(_('_Apply'), Gtk.ResponseType.OK)
        mpath = config.get('paths.report-directory')
        dot.set_current_folder(os.path.dirname(mpath))
        dot.set_filter(filter1)
        dot.set_current_name("Graphview.gv")

        status = dot.run()
        if status == Gtk.ResponseType.OK:
            val = dot.get_filename()
            (spath, ext) = os.path.splitext(val)
            val = spath + ".gv"  # used to avoid filename without extension
            # selected path is an existing file and we need a file
            if os.path.isfile(val):
                aaa = OptionDialog(_('File already exists'),  # parent-OK
                                   _('You can choose to either overwrite the '
                                     'file, or change the selected filename.'),
                                   _('_Overwrite'), None,
                                   _('_Change filename'), None,
                                   parent=dot)

                if aaa.get_response() == Gtk.ResponseType.YES:
                    dot.destroy()
                    self.printview(obj)
                    return
            svg = val.replace('.gv', '.svg')
            # both dot_data and svg_data are bytes, already utf-8 encoded
            # just write them as binary
            try:
                with open(val, 'wb') as __g, open(svg, 'wb') as __s:
                    __g.write(self.graph_widget.dot_data)
                    __s.write(self.graph_widget.svg_data)
            except IOError as msg:
                msg2 = _("Could not create %s") % (val + ', ' + svg)
                ErrorDialog(msg2, str(msg), parent=dot)
        dot.destroy()

#-------------------------------------------------------------------------
#
# GraphWidget
#
#-------------------------------------------------------------------------
class GraphWidget(object):
    """
    Define the widget with controls and canvas that displays the graph.
    """
    def __init__(self, view, dbstate, uistate):
        """
        :type view: GraphView
        """
        # variables for drag and scroll
        self._last_x = 0
        self._last_y = 0
        self._in_move = False
        self.view = view
        self.dbstate = dbstate
        self.uistate = uistate
        self.parser = None
        self.active_person_handle = None

        self.actions = Actions(dbstate, uistate, self.view.bookmarks)
        self.actions.connect('rebuild-graph', self.view.build_tree)
        self.actions.connect('active-changed', self.populate)
        self.actions.connect('focus-person-changed', self.set_person_to_focus)

        self.dot_data = None
        self.svg_data = None

        scrolled_win = Gtk.ScrolledWindow()
        scrolled_win.set_shadow_type(Gtk.ShadowType.IN)
        self.hadjustment = scrolled_win.get_hadjustment()
        self.vadjustment = scrolled_win.get_vadjustment()

        self.canvas = GooCanvas.Canvas()
        self.canvas.connect("scroll-event", self.scroll_mouse)
        self.canvas.props.units = Gtk.Unit.POINTS
        self.canvas.props.resolution_x = 72
        self.canvas.props.resolution_y = 72

        scrolled_win.add(self.canvas)

        self.vbox = Gtk.Box(homogeneous=False, spacing=4,
                            orientation=Gtk.Orientation.VERTICAL)
        self.vbox.set_border_width(4)
        hbox = Gtk.Box(homogeneous=False, spacing=4,
                       orientation=Gtk.Orientation.HORIZONTAL)
        self.vbox.pack_start(hbox, False, False, 0)

        # add zoom-in button
        self.zoom_in_btn = Gtk.Button.new_from_icon_name('zoom-in',
                                                         Gtk.IconSize.MENU)
        self.zoom_in_btn.set_tooltip_text(_('Zoom in'))
        hbox.pack_start(self.zoom_in_btn, False, False, 1)
        self.zoom_in_btn.connect("clicked", self.zoom_in)

        # add zoom-out button
        self.zoom_out_btn = Gtk.Button.new_from_icon_name('zoom-out',
                                                          Gtk.IconSize.MENU)
        self.zoom_out_btn.set_tooltip_text(_('Zoom out'))
        hbox.pack_start(self.zoom_out_btn, False, False, 1)
        self.zoom_out_btn.connect("clicked", self.zoom_out)

        # add original zoom button
        self.orig_zoom_btn = Gtk.Button.new_from_icon_name('zoom-original',
                                                           Gtk.IconSize.MENU)
        self.orig_zoom_btn.set_tooltip_text(_('Zoom to original'))
        hbox.pack_start(self.orig_zoom_btn, False, False, 1)
        self.orig_zoom_btn.connect("clicked", self.set_original_zoom)

        # add best fit button
        self.fit_btn = Gtk.Button.new_from_icon_name('zoom-fit-best',
                                                     Gtk.IconSize.MENU)
        self.fit_btn.set_tooltip_text(_('Zoom to best fit'))
        hbox.pack_start(self.fit_btn, False, False, 1)
        self.fit_btn.connect("clicked", self.fit_to_page)

        # add 'go to active person' button
        self.goto_active_btn = Gtk.Button.new_from_icon_name('go-jump',
                                                             Gtk.IconSize.MENU)
        self.goto_active_btn.set_tooltip_text(_('Go to active person'))
        hbox.pack_start(self.goto_active_btn, False, False, 1)
        self.goto_active_btn.connect("clicked", self.goto_active)

        # add 'go to bookmark' combobox
        self.store = Gtk.ListStore(str, str)
        self.goto_other_btn = Gtk.ComboBox(model=self.store)
        cell = Gtk.CellRendererText()
        self.goto_other_btn.pack_start(cell, True)
        self.goto_other_btn.add_attribute(cell, 'text', 1)
        self.goto_other_btn.set_tooltip_text(_('Go to bookmark'))
        self.goto_other_btn.connect("changed", self.goto_other)
        hbox.pack_start(self.goto_other_btn, False, False, 1)

        # add spinners for quick generations change
        box = Gtk.Box(orientation=Gtk.Orientation.HORIZONTAL)
        box.pack_start(Gtk.Label(label='↑'), False, False, 1)
        self.ancestors_spinner = Gtk.SpinButton.new_with_range(0, 50, 1)
        self.ancestors_spinner.set_tooltip_text(_('Ancestor generations'))
        self.ancestors_spinner.set_value(
            self.view._config.get('interface.graphview-ancestor-generations'))
        self.ancestors_spinner.connect("value-changed",
                                       self.set_ancestors_generations)
        box.pack_start(self.ancestors_spinner, False, False, 1)

        box.pack_start(Gtk.Label(label='↓'), False, False, 1)
        self.descendants_spinner = Gtk.SpinButton.new_with_range(0, 50, 1)
        self.descendants_spinner.set_tooltip_text(_('Descendant generations'))
        self.descendants_spinner.set_value(self.view._config.get(
            'interface.graphview-descendant-generations'))
        self.descendants_spinner.connect("value-changed",
                                         self.set_descendants_generations)
        box.pack_start(self.descendants_spinner, False, False, 1)
        hbox.pack_start(box, False, False, 1)

        self.vbox.pack_start(scrolled_win, True, True, 0)
        # if we have graph lager than graphviz paper size
        # this coef is needed
        self.transform_scale = 1
        self.scale = 1

        self.animation = CanvasAnimation(self.view, self.canvas, scrolled_win)

        # person that will focus (once) after graph rebuilding
        self.person_to_focus = None

        # for detecting double click
        self.click_events = []

        # for timeout on changing generation settings
        self.set_anc_event = False
        self.set_des_event = False

        # Gtk style context for scrollwindow to operate with theme colors
        self.sw_style_context = scrolled_win.get_style_context()

<<<<<<< HEAD
    def font_changed(self, active):
        self.font = config.get('utf8.selected-font')
        if self.parser:
            self.parser.font_changed()
            self.populate(active)
=======
        # used for popup menu, prevent destroy menu as local variable
        self.menu = None

    def set_person_to_focus(self, handle):
        """
        Set person that will focus (once) after graph rebuilding.
        """
        self.person_to_focus = handle
>>>>>>> 80dda902

    def set_ancestors_generations(self, widget):
        """
        Set count of ancestors generations to show.
        Use timeout for better interface responsiveness.
        """
        value = int(widget.get_value())
        # try to remove planed event (changing setting)
        if self.set_anc_event and not self.set_anc_event.is_destroyed():
            GLib.source_remove(self.set_anc_event.get_id())
        # timeout saving setting for better interface responsiveness
        event_id = GLib.timeout_add(300, self.view._config.set,
                                    'interface.graphview-ancestor-generations',
                                    value)
        context = GLib.main_context_default()
        self.set_anc_event = context.find_source_by_id(event_id)

    def set_descendants_generations(self, widget):
        """
        Set count of descendants generations to show.
        Use timeout for better interface responsiveness.
        """
        value = int(widget.get_value())
        # try to remove planed event (changing setting)
        if self.set_des_event and not self.set_des_event.is_destroyed():
            GLib.source_remove(self.set_des_event.get_id())
        # timeout saving setting for better interface responsiveness
        event_id = GLib.timeout_add(
            300, self.view._config.set,
            'interface.graphview-descendant-generations', value)
        context = GLib.main_context_default()
        self.set_des_event = context.find_source_by_id(event_id)

    def load_bookmarks(self):
        """
        Load bookmarks in ComboBox (goto_other_btn).
        """
        bookmarks = self.dbstate.db.get_bookmarks().bookmarks
        self.store.clear()
        for bkmark in bookmarks:
            person = self.dbstate.db.get_person_from_handle(bkmark)
            if person:
                name = displayer.display_name(person.get_primary_name())
                val_to_display = "[%s] %s" % (person.gramps_id, name)
                present = self.animation.get_item_by_title(bkmark)
                if present is not None:
                    self.store.append((bkmark, val_to_display))
        self.goto_other_btn.set_active(-1)

    def goto_active(self, button=None):
        """
        Go to active person.
        """
        # check if animation is needed
        animation = bool(button)
        self.animation.move_to_person(self.active_person_handle, animation)

    def goto_other(self, obj):
        """
        Go to other person.
        If person not present in the current graphview tree, ignore it.
        """
        if obj.get_active() > -1:
            other = self.store[obj.get_active()][0]
            self.animation.move_to_person(other, True)
            obj.set_active(-1)

    def move_to_person(self, menuitem, handle, animate=False):
        """
        Move to specified person (by handle).
        If person not present in the current graphview tree,
        show dialog to change active person.
        """
        if self.animation.get_item_by_title(handle):
            self.animation.move_to_person(handle, animate)
        else:
            person = self.dbstate.db.get_person_from_handle(handle)
            if not person:
                return False
            quest = (_('Person <b><i>%s</i></b> is not in the current view.\n'
                       'Do you want to set it active and rebuild view?')
                     % escape(displayer.display(person)))
            dialog = QuestionDialog2(_("Change active person?"), quest,
                                     _("Yes"), _("No"),
                                     self.uistate.window)
            if dialog.run():
                self.view.change_active(handle)

    def scroll_mouse(self, canvas, event):
        """
        Zoom by mouse wheel.
        """
        if event.direction == Gdk.ScrollDirection.UP:
            self.zoom_in()
        elif event.direction == Gdk.ScrollDirection.DOWN:
            self.zoom_out()

        # stop the signal of scroll emission
        # to prevent window scrolling
        return True

    def populate(self, active_person):
        """
        Populate the graph with widgets derived from Graphviz.
        """
        # set the busy cursor, so the user knows that we are working
        self.uistate.set_busy_cursor(True)

        self.clear()
        self.active_person_handle = active_person

        # generate DOT and SVG data
        dot = DotSvgGenerator(self.dbstate, self.view)
        self.dot_data, self.svg_data = dot.build_graph(active_person)
        del dot

        parser = GraphvizSvgParser(self, self.view)
        parser.parse(self.svg_data)

        self.animation.update_items(parser.items_list)

        # save transform scale
        self.transform_scale = parser.transform_scale
        self.set_zoom(self.scale)

        # focus on edited person if posible
        if not self.animation.move_to_person(self.person_to_focus, False):
            self.goto_active()
        self.person_to_focus = None

        # load bookmarks to ComboBox
        self.load_bookmarks()

        # update the status bar
        self.view.change_page()

        self.uistate.set_busy_cursor(False)

    def zoom_in(self, button=None):
        """
        Increase zoom scale.
        """
        scale_coef = self.scale
        if scale_coef < 0.1:
            step = 0.01
        elif scale_coef < 0.3:
            step = 0.03
        elif scale_coef < 1:
            step = 0.05
        elif scale_coef > 2:
            step = 0.5
        else:
            step = 0.1

        scale_coef += step
        self.set_zoom(scale_coef)

    def zoom_out(self, button=None):
        """
        Decrease zoom scale.
        """
        scale_coef = self.scale
        if scale_coef < 0.1:
            step = 0.01
        elif scale_coef < 0.3:
            step = 0.03
        elif scale_coef < 1:
            step = 0.05
        elif scale_coef > 2:
            step = 0.5
        else:
            step = 0.1

        scale_coef -= step
        if scale_coef < 0.02:
            scale_coef = 0.01
        self.set_zoom(scale_coef)

    def set_original_zoom(self, button):
        """
        Set original zoom scale = 1.
        """
        self.set_zoom(1)

    def fit_to_page(self, button):
        """
        Calculate scale and fit tree to page.
        """
        # get the canvas size
        bounds = self.canvas.get_root_item().get_bounds()
        height_canvas = bounds.y2 - bounds.y1
        width_canvas = bounds.x2 - bounds.x1

        # get scroll window size
        width  = self.hadjustment.get_page_size()
        height = self.vadjustment.get_page_size()

        # prevent division by zero
        if height_canvas == 0:
            height_canvas = 1
        if width_canvas == 0:
            width_canvas = 1

        # calculate minimum scale
        scale_h = (height / height_canvas)
        scale_w = (width / width_canvas)
        if scale_h > scale_w:
            scale = scale_w
        else:
            scale = scale_h

        scale = scale * self.transform_scale

        # set scale if it needed, else restore it to default
        if scale < 1:
            self.set_zoom(scale)
        else:
            self.set_zoom(1)

    def clear(self):
        """
        Clear the graph by creating a new root item.
        """
        # remove root item (with all children)
        self.canvas.get_root_item().remove()
        self.canvas.set_root_item(GooCanvas.CanvasGroup())

    def get_widget(self):
        """
        Return the graph display widget that includes the drawing canvas.
        """
        return self.vbox

    def button_press(self, item, target, event):
        """
        Enter in scroll mode when left or middle mouse button pressed
        on background.
        """
        if not (event.type == getattr(Gdk.EventType, "BUTTON_PRESS") and
                item == self.canvas.get_root_item()):
            return False

        button = event.get_button()[1]
        if button == 1 or button == 2:
            window = self.canvas.get_parent().get_window()
            window.set_cursor(Gdk.Cursor.new(Gdk.CursorType.FLEUR))
            self._last_x = event.x_root
            self._last_y = event.y_root
            self._in_move = True
            self.animation.stop_animation()
            return False

        if button == 3:
            self.menu = PopupMenu(self, kind='background')
            self.menu.show_menu(event)
            return True

        return False

    def button_release(self, item, target, event):
        """
        Exit from scroll mode when button release.
        """
        button = event.get_button()[1]
        if((button == 1 or button == 2) and
           event.type == getattr(Gdk.EventType, "BUTTON_RELEASE")):

            self.motion_notify_event(item, target, event)
            self.canvas.get_parent().get_window().set_cursor(None)
            self._in_move = False
            return True
        return False

    def motion_notify_event(self, item, target, event):
        """
        Function for motion notify events for drag and scroll mode.
        """
        if self._in_move and (event.type == Gdk.EventType.MOTION_NOTIFY or
                              event.type == Gdk.EventType.BUTTON_RELEASE):

            # scale coefficient for prevent flicking when drag
            scale_coef = self.canvas.get_scale()

            new_x = (self.hadjustment.get_value() -
                     (event.x_root - self._last_x) * scale_coef)
            self.hadjustment.set_value(new_x)

            new_y = (self.vadjustment.get_value() -
                     (event.y_root - self._last_y) * scale_coef)
            self.vadjustment.set_value(new_y)
            return True
        return False

    def set_zoom(self, value):
        """
        Set value for zoom of the canvas widget and apply it.
        """
        self.scale = value
        self.canvas.set_scale(value / self.transform_scale)

    def select_node(self, item, target, event):
        """
        Perform actions when a node is clicked.
        If middle mouse was clicked then try to set scroll mode.
        """
        handle = item.title
        node_class = item.description
        button = event.get_button()[1]

        self.person_to_focus = None

        # perform double click on node by left mouse button
        if event.type == getattr(Gdk.EventType, "DOUBLE_BUTTON_PRESS"):
            self.uistate.set_busy_cursor(False)
            # Remove all single click events
            for click_item in self.click_events:
                if not click_item.is_destroyed():
                    GLib.source_remove(click_item.get_id())
            self.click_events.clear()
            if button == 1 and node_class == 'node':
                GLib.idle_add(self.actions.edit_person, None, handle)
                return True
            elif button == 1 and node_class == 'familynode':
                GLib.idle_add(self.actions.edit_family, None, handle)
                return True

        if event.type != getattr(Gdk.EventType, "BUTTON_PRESS"):
            return False

        if button == 1 and node_class == 'node':            # left mouse
            self.uistate.set_busy_cursor(True)
            if handle == self.active_person_handle:
                # Find a parent of the active person so that they can become
                # the active person, if no parents then leave as the current
                # active person
                parent_handle = self.find_a_parent(handle)
                if parent_handle:
                    handle = parent_handle
                else:
                    # unset busy cursor as we don't change active person
                    self.uistate.set_busy_cursor(False)
                    return True

            # redraw the graph based on the selected person
            # schedule after because double click can occur
            click_event_id = GLib.timeout_add(200, self.view.change_active,
                                              handle)
            # add single click events to list, it will be removed if necessary
            context = GLib.main_context_default()
            self.click_events.append(context.find_source_by_id(click_event_id))

        elif button == 3 and node_class:                    # right mouse
            if node_class == 'node':
                self.menu = PopupMenu(self, 'person', handle)
                self.menu.show_menu(event)
            elif node_class == 'familynode':
                self.menu = PopupMenu(self, 'family', handle)
                self.menu.show_menu(event)

        elif button == 2:                                   # middle mouse
            # to enter in scroll mode (we should change "item" to root item)
            item = self.canvas.get_root_item()
            self.button_press(item, target, event)

        return True

    def find_a_parent(self, handle):
        """
        Locate a parent from the first family that the selected person is a
        child of. Try and find the father first, then the mother.
        Either will be OK.
        """
        person = self.dbstate.db.get_person_from_handle(handle)
        try:
            fam_handle = person.get_parent_family_handle_list()[0]
            if fam_handle:
                family = self.dbstate.db.get_family_from_handle(fam_handle)
                if family and family.get_father_handle():
                    handle = family.get_father_handle()
                elif family and family.get_mother_handle():
                    handle = family.get_mother_handle()
        except IndexError:
            handle = None

        return handle

    def update_lines_type(self, menu_item, lines_type, constant):
        """
        Save the lines type setting.
        """
        self.view._config.set(constant, lines_type)

    def update_setting(self, menu_item, constant):
        """
        Save changed setting.
        menu_item should be Gtk.CheckMenuItem.
        """
        self.view._config.set(constant, menu_item.get_active())


#-------------------------------------------------------------------------
#
# GraphvizSvgParser
#
#-------------------------------------------------------------------------
class GraphvizSvgParser(object):
    """
    Parses SVG produces by Graphviz and adds the elements to a GooCanvas.
    """

    def __init__(self, widget, view):
        """
        Initialise the GraphvizSvgParser class.
        """
        self.func = None
        self.widget = widget
        self.canvas = widget.canvas
        self.view = view
        self.highlight_home_person = self.view._config.get(
            'interface.graphview-highlight-home-person')
        scheme = config.get('colors.scheme')
        self.home_person_color = config.get('colors.home-person')[scheme]

        self.tlist = []
        self.text_attrs = None
        self.func_list = []
        self.handle = None
        self.func_map = {"g":       (self.start_g, self.stop_g),
                         "svg":     (self.start_svg, self.stop_svg),
                         "polygon": (self.start_polygon, self.stop_polygon),
                         "path":    (self.start_path, self.stop_path),
                         "image":   (self.start_image, self.stop_image),
                         "text":    (self.start_text, self.stop_text),
                         "ellipse": (self.start_ellipse, self.stop_ellipse),
                         "title":   (self.start_title, self.stop_title)}
        self.text_anchor_map = {"start":  GooCanvas.CanvasAnchorType.WEST,
                                "middle": GooCanvas.CanvasAnchorType.CENTER,
                                "end":    GooCanvas.CanvasAnchorType.EAST}
        # This list is used as a LIFO stack so that the SAX parser knows
        # which Goocanvas object to link the next object to.
        self.item_hier = []

        # list of persons items, used for animation class
        self.items_list = []

        # This dictionary maps various specific fonts to their generic font
        # types. Will need to include any truetype fonts here.
        self.font_family_map = {"Times New Roman,serif": "Times",
                                "Times Roman,serif":     "Times",
                                "Times-Roman":           "Times",
                                "Times,serif":           "Times",
                                "Arial":                 "Helvetica",}

        self.transform_scale = 1

    def parse(self, ifile):
        """
        Parse an SVG file produced by Graphviz.
        """
        self.item_hier.append(self.canvas.get_root_item())
        parser = ParserCreate()
        parser.StartElementHandler = self.start_element
        parser.EndElementHandler = self.end_element
        parser.CharacterDataHandler = self.characters
        parser.Parse(ifile)

        for key in list(self.func_map.keys()):
            del self.func_map[key]
        del self.func_map
        del self.func_list
        del parser

    def start_g(self, attrs):
        """
        Parse <g> tags.
        """
        # The class attribute defines the group type. There should be one
        # graph type <g> tag which defines the transform for the whole graph.
        if attrs.get('class') == 'graph':
            self.items_list.clear()
            transform = attrs.get('transform')
            item = self.canvas.get_root_item()
            transform_list = transform.split(') ')
            scale = transform_list[0].split()
            scale_x = float(scale[0].lstrip('scale('))
            scale_y = float(scale[1])
            self.transform_scale = scale_x
            if scale_x > scale_y:
                self.transform_scale = scale_y
            item.set_simple_transform(self.bounds[1],
                                      self.bounds[3],
                                      scale_x,
                                      0)
            item.connect("button-press-event", self.widget.button_press)
            item.connect("button-release-event", self.widget.button_release)
            item.connect("motion-notify-event",
                         self.widget.motion_notify_event)
        else:
            item = GooCanvas.CanvasGroup(parent=self.current_parent())
            item.connect("button-press-event", self.widget.select_node)
            self.items_list.append(item)

        item.description = attrs.get('class')
        self.item_hier.append(item)

    def stop_g(self, tag):
        """
        Parse </g> tags.
        """
        item = self.item_hier.pop()
        item.title = self.handle

    def start_svg(self, attrs):
        """
        Parse <svg> tags.
        """
        GooCanvas.CanvasGroup(parent=self.current_parent())

        view_box = attrs.get('viewBox').split()
        v_left = float(view_box[0])
        v_top = float(view_box[1])
        v_right = float(view_box[2])
        v_bottom = float(view_box[3])
        self.canvas.set_bounds(v_left, v_top, v_right, v_bottom)
        self.bounds = (v_left, v_top, v_right, v_bottom)

    def stop_svg(self, tag):
        """
        Parse </svg> tags.
        """
        pass

    def start_title(self, attrs):
        """
        Parse <title> tags.
        """
        pass

    def stop_title(self, tag):
        """
        Parse </title> tags.
        Stripping off underscore prefix added to fool Graphviz.
        """
        self.handle = tag.lstrip("_")

    def start_polygon(self, attrs):
        """
        Parse <polygon> tags.
        Polygons define the boxes around individuals on the graph.
        """
        coord_string = attrs.get('points')
        coord_count = 5
        points = GooCanvas.CanvasPoints.new(coord_count)
        nnn = 0
        for i in coord_string.split():
            coord = i.split(",")
            coord_x = float(coord[0])
            coord_y = float(coord[1])
            points.set_point(nnn, coord_x, coord_y)
            nnn += 1
        style = attrs.get('style')

        if style:
            p_style = self.parse_style(style)
            stroke_color = p_style['stroke']
            fill_color = p_style['fill']
        else:
            stroke_color = attrs.get('stroke')
            fill_color = attrs.get('fill')

        if self.handle == self.widget.active_person_handle:
            line_width = 3  # thick box
        else:
            line_width = 1  # thin box

        tooltip = self.view.tags_tooltips.get(self.handle)

        # highlight the home person
        # stroke_color is not '#...' when tags are drawing, so we check this
        # maybe this is not good solution to check for tags but it works
        if self.highlight_home_person and stroke_color[:1] == '#':
            home_person = self.widget.dbstate.db.get_default_person()
            if home_person and home_person.handle == self.handle:
                fill_color = self.home_person_color

        item = GooCanvas.CanvasPolyline(parent=self.current_parent(),
                                        points=points,
                                        close_path=True,
                                        fill_color=fill_color,
                                        line_width=line_width,
                                        stroke_color=stroke_color,
                                        tooltip=tooltip)
        # turn on tooltip show if have it
        if tooltip:
            item_canvas = item.get_canvas()
            item_canvas.set_has_tooltip(True)

        self.item_hier.append(item)

    def stop_polygon(self, tag):
        """
        Parse </polygon> tags.
        """
        self.item_hier.pop()

    def start_ellipse(self, attrs):
        """
        Parse <ellipse> tags.
        These define the family nodes of the graph.
        """
        center_x = float(attrs.get('cx'))
        center_y = float(attrs.get('cy'))
        radius_x = float(attrs.get('rx'))
        radius_y = float(attrs.get('ry'))
        style = attrs.get('style')

        if style:
            p_style = self.parse_style(style)
            stroke_color = p_style['stroke']
            fill_color = p_style['fill']
        else:
            stroke_color = attrs.get('stroke')
            fill_color = attrs.get('fill')

        tooltip = self.view.tags_tooltips.get(self.handle)

        item = GooCanvas.CanvasEllipse(parent=self.current_parent(),
                                       center_x=center_x,
                                       center_y=center_y,
                                       radius_x=radius_x,
                                       radius_y=radius_y,
                                       fill_color=fill_color,
                                       stroke_color=stroke_color,
                                       line_width=1,
                                       tooltip=tooltip)
        if tooltip:
            item_canvas = item.get_canvas()
            item_canvas.set_has_tooltip(True)

        self.current_parent().description = 'familynode'
        self.item_hier.append(item)

    def stop_ellipse(self, tag):
        """
        Parse </ellipse> tags.
        """
        self.item_hier.pop()

    def start_path(self, attrs):
        """
        Parse <path> tags.
        These define the links between nodes.
        Solid lines represent birth relationships and dashed lines are used
        when a child has a non-birth relationship to a parent.
        """
        p_data = attrs.get('d')
        line_width = attrs.get('stroke-width')
        if line_width is None:
            line_width = 1
        line_width = float(line_width)
        style = attrs.get('style')

        if style:
            p_style = self.parse_style(style)
            stroke_color = p_style['stroke']
            is_dashed = 'stroke-dasharray' in p_style
        else:
            stroke_color = attrs.get('stroke')
            is_dashed = attrs.get('stroke-dasharray')

        if is_dashed:
            line_dash = GooCanvas.CanvasLineDash.newv([5.0, 5.0])
            item = GooCanvas.CanvasPath(parent=self.current_parent(),
                                        data=p_data,
                                        stroke_color=stroke_color,
                                        line_width=line_width,
                                        line_dash=line_dash)
        else:
            item = GooCanvas.CanvasPath(parent=self.current_parent(),
                                        data=p_data,
                                        stroke_color=stroke_color,
                                        line_width=line_width)
        self.item_hier.append(item)

    def stop_path(self, tag):
        """
        Parse </path> tags.
        """
        self.item_hier.pop()

    def start_text(self, attrs):
        """
        Parse <text> tags.
        """
        self.text_attrs = attrs

    def stop_text(self, tag):
        """
        Parse </text> tags.
        The text tag contains some textual data.
        """
        pos_x = float(self.text_attrs.get('x'))
        pos_y = float(self.text_attrs.get('y'))
        anchor = self.text_attrs.get('text-anchor')
        style = self.text_attrs.get('style')

        if style:
            p_style = self.parse_style(style)
            try:
                font_family = self.font_family_map[p_style['font-family']]
            except KeyError:
                font_family = p_style['font-family']
            text_font = font_family + " " + p_style['font-size'] + 'px'
        else:
            font_family = self.font_family_map[
                self.text_attrs.get('font-family')]
            font_size = self.text_attrs.get('font-size')
            text_font = font_family + " " + font_size + 'px'

        # text color
        fill_color = self.text_attrs.get('fill')

        GooCanvas.CanvasText(parent=self.current_parent(),
                             text=escape(tag),
                             x=pos_x,
                             y=pos_y,
                             anchor=self.text_anchor_map[anchor],
                             use_markup=True,
                             font=text_font,
                             fill_color=fill_color)

    def start_image(self, attrs):
        """
        Parse <image> tags.
        """
        pos_x = float(attrs.get('x'))
        pos_y = float(attrs.get('y'))
        width = float(attrs.get('width').rstrip(string.ascii_letters))
        height = float(attrs.get('height').rstrip(string.ascii_letters))
        pixbuf = GdkPixbuf.Pixbuf.new_from_file(attrs.get('xlink:href'))

        item = GooCanvas.CanvasImage(parent=self.current_parent(),
                                     x=pos_x,
                                     y=pos_y,
                                     height=height,
                                     width=width,
                                     pixbuf=pixbuf)
        self.item_hier.append(item)

    def stop_image(self, tag):
        """
        Parse </image> tags.
        """
        self.item_hier.pop()

    def start_element(self, tag, attrs):
        """
        Generic parsing function for opening tags.
        """
        self.func_list.append((self.func, self.tlist))
        self.tlist = []

        try:
            start_function, self.func = self.func_map[tag]
            if start_function:
                start_function(attrs)
        except KeyError:
            self.func_map[tag] = (None, None)
            self.func = None

    def end_element(self, tag):
        """
        Generic parsing function for closing tags.
        """
        if self.func:
            self.func(''.join(self.tlist))
        self.func, self.tlist = self.func_list.pop()

    def characters(self, data):
        """
        Generic parsing function for tag data.
        """
        if self.func:
            self.tlist.append(data)

    def current_parent(self):
        """
        Returns the Goocanvas object which should be the parent of any new
        Goocanvas objects.
        """
        return self.item_hier[len(self.item_hier) - 1]

    def parse_style(self, style):
        """
        Parse style attributes for Graphviz version < 2.24.
        """
        style = style.rstrip(';')
        return dict([i.split(':') for i in style.split(';')])


#------------------------------------------------------------------------
#
# DotSvgGenerator
#
#------------------------------------------------------------------------
class DotSvgGenerator(object):
    """
    Generator of graphing instructions in dot format and svg data by Graphviz.
    """
    def __init__(self, dbstate, view):
        """
        Initialise the DotSvgGenerator class.
        """
        self.dbstate = dbstate
        self.database = dbstate.db
        self.view = view

        self.dot = None         # will be StringIO()

        self.person_handles = set()

        # list of persons on path to home person
        self.current_list = list()
        self.home_person = None

<<<<<<< HEAD
        self.transform_scale = 1
        self.font_changed()

    def font_changed(self):
        self.font = config.get('utf8.selected-font')
=======
        # Gtk style context for scrollwindow
        self.context = self.view.graph_widget.sw_style_context
>>>>>>> 80dda902

    def __del__(self):
        """
        Free stream file on destroy.
        """
        if self.dot:
            self.dot.close()

    def init_dot(self):
        """
        Init/reinit stream for dot file.
        Load and write config data to start of dot file.
        """
        if self.dot:
            self.dot.close()
        self.dot = StringIO()

        self.current_list.clear()
        self.person_handles.clear()

        self.show_images = self.view._config.get(
            'interface.graphview-show-images')
        self.show_full_dates = self.view._config.get(
            'interface.graphview-show-full-dates')
        self.show_places = self.view._config.get(
            'interface.graphview-show-places')
        self.show_tag_color = self.view._config.get(
            'interface.graphview-show-tags')
        spline = self.view._config.get('interface.graphview-show-lines')
        self.spline = SPLINE.get(int(spline))
        self.descendant_generations = self.view._config.get(
            'interface.graphview-descendant-generations')
        self.ancestor_generations = self.view._config.get(
            'interface.graphview-ancestor-generations')

        # get background color from gtk theme and convert it to hex
        # else use white background
        bg_color = self.context.lookup_color('theme_bg_color')
        if bg_color[0]:
            bg_rgb = (bg_color[1].red, bg_color[1].green, bg_color[1].blue)
            bg_color = rgb_to_hex(bg_rgb)
        else:
            bg_color = '#ffffff'

        # get font color from gtk theme and convert it to hex
        # else use black font
        font_color = self.context.lookup_color('theme_fg_color')
        if font_color[0]:
            fc_rgb = (font_color[1].red, font_color[1].green,
                      font_color[1].blue)
            font_color = rgb_to_hex(fc_rgb)
        else:
            font_color = '#000000'

        # get colors from config
        home_path_color = self.view._config.get(
            'interface.graphview-home-path-color')

        # set of colors
        self.colors = {'link_color':      font_color,
                       'home_path_color': home_path_color}

        self.arrowheadstyle = 'none'
        self.arrowtailstyle = 'none'

        dpi = 72
        fontfamily = ""
        fontsize = 14
        nodesep = 0.20
        pagedir = "BL"
        rankdir = "TB"
        ranksep = 0.40
        ratio = "compress"
        # as we are not using paper,
        # choose a large 'page' size with no margin
        sizew = 100
        sizeh = 100
        xmargin = 0.00
        ymargin = 0.00

        self.write('digraph GRAMPS_graph\n')
        self.write('{\n')
        self.write(' bgcolor="%s";\n' % bg_color)
        self.write(' center="false"; \n')
        self.write(' charset="utf8";\n')
        self.write(' concentrate="false";\n')
        self.write(' dpi="%d";\n' % dpi)
        self.write(' graph [fontsize=%d];\n' % fontsize)
        self.write(' margin="%3.2f,%3.2f"; \n' % (xmargin, ymargin))
        self.write(' mclimit="99";\n')
        self.write(' nodesep="%.2f";\n' % nodesep)
        self.write(' outputorder="edgesfirst";\n')
        self.write(' pagedir="%s";\n' % pagedir)
        self.write(' rankdir="%s";\n' % rankdir)
        self.write(' ranksep="%.2f";\n' % ranksep)
        self.write(' ratio="%s";\n' % ratio)
        self.write(' searchsize="100";\n')
        self.write(' size="%3.2f,%3.2f"; \n' % (sizew, sizeh))
        self.write(' splines=%s;\n' % self.spline)
        self.write('\n')
        self.write(' edge [style=solid fontsize=%d];\n' % fontsize)

        if fontfamily:
            self.write(' node [style=filled fontname="%s" '
                       'fontsize=%d fontcolor="%s"];\n'
                       % (fontfamily, fontsize, font_color))
        else:
            self.write(' node [style=filled fontsize=%d fontcolor="%s"];\n'
                       % (fontsize, font_color))
        self.write('\n')

    def build_graph(self, active_person):
        """
        Builds a GraphViz tree based on the active person.
        """
        # reinit dot file stream (write starting graphviz dot code to file)
        self.init_dot()

        if active_person:
            self.home_person = self.dbstate.db.get_default_person()
            self.set_current_list(active_person)
            self.set_current_list_desc(active_person)
            self.person_handles.update(self.find_descendants(active_person))
            self.person_handles.update(self.find_ancestors(active_person))

            if self.person_handles:
                self.add_persons_and_families()
                self.add_child_links_to_families()

        # close the graphviz dot code with a brace
        self.write('}\n')

        # get DOT and generate SVG data by Graphviz
        dot_data = self.dot.getvalue().encode('utf8')
        svg_data = self.make_svg(dot_data)

        return dot_data, svg_data

    def make_svg(self, dot_data):
        """
        Make SVG data by Graphviz.
        """
        if win():
            svg_data = Popen(['dot', '-Tsvg'],
                             creationflags=DETACHED_PROCESS,
                             stdin=PIPE,
                             stdout=PIPE,
                             stderr=PIPE).communicate(input=dot_data)[0]
        else:
            svg_data = Popen(['dot', '-Tsvg'],
                             stdin=PIPE,
                             stdout=PIPE).communicate(input=dot_data)[0]
        return svg_data

    def set_current_list(self, active_person):
        """
        Get the path from the active person to the home person.
        Select ancestors.
        """
        if not active_person:
            return False
        person = self.database.get_person_from_handle(active_person)
        if person == self.home_person:
            self.current_list.append(active_person)
            return True
        else:
            for fam_handle in person.get_parent_family_handle_list():
                family = self.database.get_family_from_handle(fam_handle)
                if self.set_current_list(family.get_father_handle()):
                    self.current_list.append(active_person)
                    self.current_list.append(fam_handle)
                    return True
                if self.set_current_list(family.get_mother_handle()):
                    self.current_list.append(active_person)
                    self.current_list.append(fam_handle)
                    return True
        return False

    def set_current_list_desc(self, active_person):
        """
        Get the path from the active person to the home person.
        Select children.
        """
        if not active_person:
            return False
        person = self.database.get_person_from_handle(active_person)
        if person == self.home_person:
            self.current_list.append(active_person)
            return True
        else:
            for fam_handle in person.get_family_handle_list():
                family = self.database.get_family_from_handle(fam_handle)
                for child in family.get_child_ref_list():
                    if self.set_current_list_desc(child.ref):
                        self.current_list.append(active_person)
                        self.current_list.append(fam_handle)
                        return True
        return False

    def find_descendants(self, active_person):
        """
        Spider the database from the active person.
        """
        person = self.database.get_person_from_handle(active_person)
        person_handles = []
        self.add_descendant(person, self.descendant_generations,
                            person_handles)
        return person_handles

    def add_descendant(self, person, num_generations, person_handles):
        """
        Include a descendant in the list of people to graph.
        """
        if not person:
            return

        if num_generations < 0:
            return

        # look at if we have children
        nb_child = 0
        for family_handle in person.get_family_handle_list():
            family = self.database.get_family_from_handle(family_handle)
            for child_ref in family.get_child_ref_list():
                # we have at least one child. stop
                nb_child += 1
                break
            break

        # add self if not already processed or if we have children
        if person.handle not in person_handles or nb_child != 0:
            person_handles.append(person.handle)

            for family_handle in person.get_family_handle_list():
                family = self.database.get_family_from_handle(family_handle)

                # add every child recursively
                for child_ref in family.get_child_ref_list():
                    self.add_descendant(
                        self.database.get_person_from_handle(child_ref.ref),
                        num_generations - 1, person_handles)

                self.add_spouses(person, family, person_handles)

    def add_spouses(self, person, family, person_handles):
        """
        Add spouses to the list.
        """
        # get spouse
        if person.handle == family.get_father_handle():
            spouse_handle = family.get_mother_handle()
        else:
            spouse_handle = family.get_father_handle()

        # add spouse itself
        if spouse_handle and spouse_handle not in person_handles:
            person_handles.append(spouse_handle)

        # add all his(her) spouses recursively
        if spouse_handle:
            sp_person = self.database.get_person_from_handle(spouse_handle)
        else:
            sp_person = None

        if sp_person:
            for family_handle in sp_person.get_family_handle_list():
                sp_family = self.database.get_family_from_handle(family_handle)

                m_handle = sp_family.get_mother_handle()
                if m_handle and m_handle not in person_handles:
                    mother = self.database.get_person_from_handle(m_handle)
                    self.add_descendant(mother, 0, person_handles)

                f_handle = sp_family.get_father_handle()
                if f_handle and f_handle not in person_handles:
                    father = self.database.get_person_from_handle(f_handle)
                    self.add_descendant(father, 0, person_handles)

    def find_ancestors(self, active_person):
        """
        Spider the database from the active person.
        """
        person = self.database.get_person_from_handle(active_person)
        person_handles = []
        self.add_ancestor(person, self.ancestor_generations, person_handles)
        return person_handles

    def add_ancestor(self, person, num_generations, person_handles):
        """
        Include an ancestor in the list of people to graph.
        """
        if not person:
            return

        if num_generations <= 0:
            return

        # add self
        if person.handle not in person_handles:
            person_handles.append(person.handle)

            for family_handle in person.get_parent_family_handle_list():
                family = self.database.get_family_from_handle(family_handle)

                # add every spouses ancestors
                sp_persons = []
                for sp_handle in (family.get_father_handle(),
                                  family.get_mother_handle()):
                    if sp_handle:
                        sp_person = self.database.get_person_from_handle(
                            sp_handle)
                        self.add_ancestor(sp_person,
                                          num_generations - 1,
                                          person_handles)
                        sp_persons.append(sp_person)

                # add every other spouses for father and mother
                for sp_person in sp_persons:
                    self.add_spouses(sp_person, family, person_handles)

    def add_child_links_to_families(self):
        """
        Returns string of GraphViz edges linking parents to families or
        children.
        """
        for person_handle in self.person_handles:
            person = self.database.get_person_from_handle(person_handle)
            for fam_handle in person.get_parent_family_handle_list():
                family = self.database.get_family_from_handle(fam_handle)
                father_handle = family.get_father_handle()
                mother_handle = family.get_mother_handle()
                for child_ref in family.get_child_ref_list():
                    if child_ref.ref == person_handle:
                        frel = child_ref.frel
                        mrel = child_ref.mrel
                        break
                if((father_handle in self.person_handles) or
                   (mother_handle in self.person_handles)):
                    # link to the family node if either parent is in graph
                    self.add_family_link(person_handle, family, frel, mrel)

    def add_family_link(self, p_id, family, frel, mrel):
        """
        Links the child to a family.
        """
        style = 'solid'
        adopted = ((int(frel) != ChildRefType.BIRTH) or
                   (int(mrel) != ChildRefType.BIRTH))
        # if birth relation to father is NONE, meaning there is no father and
        # if birth relation to mother is BIRTH then solid line
        if((int(frel) == ChildRefType.NONE) and
           (int(mrel) == ChildRefType.BIRTH)):
            adopted = False
        if adopted:
            style = 'dotted'
        self.add_link(family.handle, p_id, style,
                      self.arrowheadstyle, self.arrowtailstyle,
                      color=self.colors['home_path_color'],
                      bold=self.is_in_path_to_home(p_id))

    def add_parent_link(self, p_id, parent_handle, rel):
        """
        Links the child to a parent.
        """
        style = 'solid'
        if int(rel) != ChildRefType.BIRTH:
            style = 'dotted'
        self.add_link(parent_handle, p_id, style,
                      self.arrowheadstyle, self.arrowtailstyle,
                      color=self.colors['home_path_color'],
                      bold=self.is_in_path_to_home(p_id))

    def add_persons_and_families(self):
        """
        Adds nodes for persons and their families.
        """
        # variable to communicate with get_person_label
        url = ""

        # The list of families for which we have output the node,
        # so we don't do it twice
        families_done = {}
        for person_handle in self.person_handles:
            person = self.database.get_person_from_handle(person_handle)
            # Output the person's node
            label = self.get_person_label(person)
            (shape, style, color, fill) = self.get_gender_style(person)
            self.add_node(person_handle, label, shape, color, style, fill, url)

            # Output families where person is a parent
            family_list = person.get_family_handle_list()
            for fam_handle in family_list:
                if fam_handle not in families_done:
                    families_done[fam_handle] = 1
                    self.__add_family(fam_handle)

    def is_in_path_to_home(self, f_handle):
        """
        Is the current person in the path to the home person?
        """
        if f_handle in self.current_list:
            return True
        return False

    def __add_family(self, fam_handle):
        """
        Add a node for a family and optionally link the spouses to it.
        """
        fam = self.database.get_family_from_handle(fam_handle)
        fill, color = color_graph_family(fam, self.dbstate)
        style = "filled"
        label = self.get_family_label(fam)

        self.add_node(fam_handle, label, "ellipse", color, style, fill)

        # If subgraphs are used then we add both spouses here and Graphviz
        # will attempt to position both spouses closely together.
        # A person who is a parent in more than one family may only be
        # positioned next to one of their spouses. The code currently
        # does not take into account multiple spouses.
        self.start_subgraph(fam_handle)
        f_handle = fam.get_father_handle()
        m_handle = fam.get_mother_handle()
        if f_handle in self.person_handles:
            self.add_link(f_handle,
                          fam_handle, "",
                          self.arrowheadstyle,
                          self.arrowtailstyle,
                          color=self.colors['home_path_color'],
                          bold=self.is_in_path_to_home(f_handle))
        if m_handle in self.person_handles:
            self.add_link(m_handle,
                          fam_handle, "",
                          self.arrowheadstyle,
                          self.arrowtailstyle,
                          color=self.colors['home_path_color'],
                          bold=self.is_in_path_to_home(m_handle))
        self.end_subgraph()

    def get_gender_style(self, person):
        """
        Return gender specific person style.
        """
        gender = person.get_gender()
        shape = "box"
        style = "solid, filled"

<<<<<<< HEAD
        # does the following always work with symbols?
        if style:
            p_style = self.parse_style(style)
            try:
                font_family = self.font_family_map[p_style['font-family']]
            except KeyError:
                font_family = p_style['font-family']
            text_font = font_family + " " + p_style['font-size'] + 'px'
=======
        # get alive status of person to get box color
        death_event = get_death_or_fallback(self.database, person)
        if death_event:
            alive = False
>>>>>>> 80dda902
        else:
            alive = True

        fill, color = color_graph_box(alive, gender)
        return(shape, style, color, fill)

    def get_tags_and_table(self, obj):
        """
        Return html tags table for obj (person or family).
        """
        tag_table = ''
        tags = []

        for tag_handle in obj.get_tag_list():
            tags.append(self.dbstate.db.get_tag_from_handle(tag_handle))

        # prepare html table of tags
        if tags:
            tag_table = ('<TABLE BORDER="0" CELLBORDER="0" '
                         'CELLPADDING="5"><TR>')
            for tag in tags:
                tag_table += '<TD BGCOLOR="%s"></TD>' % tag.get_color()
            tag_table += '</TR></TABLE>'

        return tags, tag_table

    def get_person_label(self, person):
        """
        Return person label string (with tags).
        """
        # Start an HTML table.
        # Remember to close the table afterwards!
        #
        # This isn't a free-form HTML format here...just a few keywords that
        # happen to be similar to keywords commonly seen in HTML.
        # For additional information on what is allowed, see:
        #
        #       http://www.graphviz.org/info/shapes.html#html
        #
        # Will use html.escape to avoid '&', '<', '>' in the strings.

        label = ('<TABLE '
                 'BORDER="0" CELLSPACING="2" CELLPADDING="0" CELLBORDER="0">')
        line_delimiter = '<BR/>'

        # see if we have an image to use for this person
        image_path = None
        if self.show_images:
            media_list = person.get_media_list()
            if media_list:
                media_handle = media_list[0].get_reference_handle()
                media = self.database.get_media_from_handle(media_handle)
                media_mime_type = media.get_mime_type()
                if media_mime_type[0:5] == "image":
                    rectangle = media_list[0].get_rectangle()
                    path = media_path_full(self.database, media.get_path())
                    image_path = get_thumbnail_path(path, rectangle=rectangle)
                    # test if thumbnail actually exists in thumbs
                    # (import of data means media files might not be present
                    image_path = find_file(image_path)

        if image_path:
            label += ('<TR><TD><IMG SRC="%s"/></TD></TR>' % image_path)

        # start adding person name and dates
        label += '<TR><TD>'

        # add the person's name
        name = displayer.display_name(person.get_primary_name())
        label += escape(name) + line_delimiter

        birth, death = self.get_date_strings(person)
        birth = escape(birth)
        death = escape(death)

        # There are two ways of displaying dates:
        # 1) full and on two lines:
        #       b. 1890-12-31 - BirthPlace
        #       d. 1960-01-02 - DeathPlace
        if self.show_full_dates or self.show_places:
            if birth:
                txt = _('b. %s') % birth  # short for "born" (could be "*")
                label += txt
            if death:
                if birth:
                    label += line_delimiter
                txt = _('d. %s') % death  # short for "died" (could be "+")
                label += txt
        # 2) simple and on one line:
        #       (1890 - 1960)
        else:
            if birth or death:
                txt = '(%s - %s)' % (birth, death)
                label += txt

        # ending of name and dates
        label += '</TD></TR>'

        # add tags table for person and add tooltip for node
        if self.show_tag_color:
            tags, tag_table = self.get_tags_and_table(person)

            if tag_table:
                label += '<TR><TD>%s</TD></TR>' % tag_table
                self.add_tags_tooltip(person.handle, tags)

        # terminate the main table
        label += '</TABLE>'
        return label

    def get_family_label(self, family):
        """
        Return family label string (with tags).
        """
        # start main html table
        label = ('<TABLE '
                 'BORDER="0" CELLSPACING="2" CELLPADDING="0" CELLBORDER="0">')

        # add dates strtings to table
        event_str = ''
        for event_ref in family.get_event_ref_list():
            event = self.database.get_event_from_handle(event_ref.ref)
            if (event.type == EventType.MARRIAGE and
                    (event_ref.get_role() == EventRoleType.FAMILY or
                     event_ref.get_role() == EventRoleType.PRIMARY)):
                event_str = self.get_event_string(event)
                break
        label += '<TR><TD>%s</TD></TR>' % escape(event_str)

        # add tags table for family and add tooltip for node
        if self.show_tag_color:
            tags, tag_table = self.get_tags_and_table(family)

            if tag_table:
                label += '<TR><TD>%s</TD></TR>' % tag_table
                self.add_tags_tooltip(family.handle, tags)

        # close main table
        label += '</TABLE>'

        return label

    def get_date_strings(self, person):
        """
        Returns tuple of birth/christening and death/burying date strings.
        """
        birth_event = get_birth_or_fallback(self.database, person)
        if birth_event:
            birth = self.get_event_string(birth_event)
        else:
            birth = ""

        death_event = get_death_or_fallback(self.database, person)
        if death_event:
            death = self.get_event_string(death_event)
        else:
            death = ""

        return (birth, death)

    def get_event_string(self, event):
        """
        Return string for an event label.

        Based on the data availability and preferences, we select one
        of the following for a given event:
            year only
            complete date
            place name
            empty string
        """
        if event:
            place_title = place_displayer.display_event(self.database, event)
            if event.get_date_object().get_year_valid():
                if self.show_full_dates:
                    rtrn = '%s' % datehandler.get_date(event)
                else:
                    rtrn = '%i' % event.get_date_object().get_year()
                # shall we add the place?
                if self.show_places:
                    if place_title:
                        rtrn += ' - %s' % place_title
                return rtrn
            else:
                if place_title:
                    return place_title
        return ''

    def add_link(self, id1, id2, style="", head="", tail="", comment="",
                 bold=False, color=""):
        """
        Add a link between two nodes.
        Gramps handles are used as nodes but need to be prefixed
        with an underscore because Graphviz does not like IDs
        that begin with a number.
        """
        self.write('  _%s -> _%s' % (id1, id2))

<<<<<<< HEAD
#------------------------------------------------------------------------
#
# DotSvgGenerator
#
#------------------------------------------------------------------------
class DotSvgGenerator(object):
    """
    Generator of graphing instructions in dot format and svg data by Graphviz.
    """
    def __init__(self, dbstate, view):
        """
        Initialise the DotSvgGenerator class.
        """
        self.dbstate = dbstate
        self.uistate = view.uistate
        self.database = dbstate.db
        self.view = view
=======
        boldok = False
        if id1 in self.current_list:
            if id2 in self.current_list:
                boldok = True

        self.write(' [')
>>>>>>> 80dda902

        if style:
            self.write(' style=%s' % style)
        if head:
            self.write(' arrowhead=%s' % head)
        if tail:
            self.write(' arrowtail=%s' % tail)
        if bold and boldok:
            self.write(' penwidth=%d' % 5)
            if color:
                self.write(' color="%s"' % color)
        else:
            # if not path to home than set default color of link
            self.write(' color="%s"' % self.colors['link_color'])

        self.write(' ]')

        self.write(';')

        if comment:
            self.write(' // %s' % comment)

        self.write('\n')

    def add_node(self, node_id, label, shape="", color="",
                 style="", fillcolor="", url=""):
        """
        Add a node to this graph.
        Nodes can be different shapes like boxes and circles.
        Gramps handles are used as nodes but need to be prefixed with an
        underscore because Graphviz does not like IDs that begin with a number.
        """
        text = '['

        if shape:
            text += ' shape="%s"' % shape

        if color:
            text += ' color="%s"' % color

        if fillcolor:
            text += ' fillcolor="%s"' % fillcolor

        if style:
            text += ' style="%s"' % style

        # note that we always output a label -- even if an empty string --
        # otherwise GraphViz uses the node ID as the label which is unlikely
        # to be what the user wants to see in the graph
        text += ' label=<%s>' % label

        if url:
            text += ' URL="%s"' % url

        text += " ]"
        self.write(' _%s %s;\n' % (node_id, text))

    def add_tags_tooltip(self, handle, tag_list):
        """
        Add tooltip to dict {handle, tooltip}.
        """
        tooltip_str = _('<b>Tags:</b>')
        for tag in tag_list:
            tooltip_str += ('\n<span background="%s">  </span> - %s'
                            % (tag.get_color(), tag.get_name()))
        self.view.tags_tooltips[handle] = tooltip_str

    def start_subgraph(self, graph_id):
        """
        Opens a subgraph which is used to keep together related nodes
        on the graph.
        """
        self.write('\n subgraph cluster_%s\n' % graph_id)
        self.write(' {\n')
        # no border around subgraph (#0002176)
        self.write('  style="invis";\n')

<<<<<<< HEAD
        if fontfamily:
            self.write(' node [style=filled fontname="%s" '
                       'fontsize=%d fontcolor="%s"];\n'
                       % (fontfamily, fontsize, font_color))
        else:
            self.write(' node [style=filled fontsize=%d fontcolor="%s"];\n'
                       % (fontsize, font_color))
        self.write('\n')
        self.uistate.connect('font-changed', self.font_changed)
        self.symbols = Symbols()
        self.font_changed()

    def font_changed(self):
        self.font = config.get('utf8.selected-font')
        dth_idx = self.uistate.death_symbol
        if self.uistate.symbols:
            self.bth = self.symbols.get_symbol_for_string(
                self.symbols.SYMBOL_BIRTH)
            self.dth = self.symbols.get_death_symbol_for_char(dth_idx)
        else:
            self.bth = self.symbols.get_symbol_fallback(
                self.symbols.SYMBOL_BIRTH)
            self.dth = self.symbols.get_death_symbol_fallback(dth_idx)
=======
    def end_subgraph(self):
        """
        Closes a subgraph section.
        """
        self.write(' }\n\n')
>>>>>>> 80dda902

    def write(self, text):
        """
        Write text to the dot file.
        """
        if self.dot:
            self.dot.write(text)


#-------------------------------------------------------------------------
#
# CanvasAnimation
#
#-------------------------------------------------------------------------
class CanvasAnimation(object):
    """
    Produce animation for operations with canvas.
    """
    def __init__(self, view, canvas, scroll_window):
        """
        We need canvas and window in which it placed.
        And view to get config.
        """
        self.view = view
        self.canvas = canvas
        self.hadjustment = scroll_window.get_hadjustment()
        self.vadjustment = scroll_window.get_vadjustment()
        self.items_list = []
        self.in_motion = False
        self.max_count = self.view._config.get(
            'interface.graphview-animation-count')
        self.max_count = self.max_count * 2  # must be modulo 2

        self.show_animation = self.view._config.get(
            'interface.graphview-show-animation')

        # delay between steps in microseconds
        self.speed = self.view._config.get(
            'interface.graphview-animation-speed')
        self.speed = 50 * int(self.speed)
        # length of step
        self.step_len = 10

        # separated counter and direction of shaking
        # for each item that in shake procedure
        self.counter = {}
        self.shake = {}
        self.in_shake = []

    def update_items(self, items_list):
        """
        Update list of items for current graph.
        """
        self.items_list = items_list

        self.in_shake.clear()
        # clear counters and shakes - items not exists anymore
        self.counter.clear()
        self.shake.clear()

    def stop_animation(self):
        """
        Stop move_to animation.
        And wait while thread is finished.
        """
        self.in_motion = False
        try:
            self.thread.join()
        except:
            pass

    def stop_shake_animation(self, item, stoped):
        """
        Processing of 'animation-finished' signal.
        Stop or keep shaking item depending on counter for item.
        """
        counter = self.counter.get(item.title)
        shake = self.shake.get(item.title)

        if (not stoped) and counter and shake and counter < self.max_count:
            self.shake[item.title] = (-1) * self.shake[item.title]
            self.counter[item.title] += 1
            item.animate(0, self.shake[item.title], 1, 0, False,
                         self.speed, 10, 0)
        else:
            item.disconnect_by_func(self.stop_shake_animation)
            try:
                self.counter.pop(item.title)
                self.shake.pop(item.title)
            except:
                pass

    def shake_person(self, person_handle):
        """
        Shake person node to help to see it.
        Use build-in function of CanvasItem.
        """
        item = self.get_item_by_title(person_handle)
        if item:
            self.shake_item(item)

    def shake_item(self, item):
        """
        Shake item to help to see it.
        Use build-in function of CanvasItem.
        """
        if item and self.show_animation and self.max_count > 0:
            if not self.counter.get(item.title):
                self.in_shake.append(item)
                self.counter[item.title] = 1
                self.shake[item.title] = 10
                item.connect('animation-finished', self.stop_shake_animation)
                item.animate(0, self.shake[item.title], 1, 0, False,
                             self.speed, 10, 0)

    def get_item_by_title(self, handle):
        """
        Find item by title.
        """
        if handle:
            for item in self.items_list:
                if item.title == handle:
                    return item
        return None

    def move_to_person(self, handle, animated):
        """
        Move graph to specified person by handle.
        """
        self.stop_animation()
        item = self.get_item_by_title(handle)
        if item:
            bounds = item.get_bounds()
            # calculate middle of node coordinates
            xxx = (bounds.x2 - (bounds.x2 - bounds.x1) / 2)
            yyy = (bounds.y1 - (bounds.y1 - bounds.y2) / 2)
            self.move_to(item, (xxx, yyy), animated)
            return True
        return False

    def get_trace_to(self, destination):
        """
        Return next point to destination from current position.
        """
        # get current position (left-top corner) with scale
        start_x = self.hadjustment.get_value() / self.canvas.get_scale()
        start_y = self.vadjustment.get_value() / self.canvas.get_scale()

        x_delta = destination[0] - start_x
        y_delta = destination[1] - start_y

        # calculate step count depending on length of the trace
        trace_len = sqrt(pow(x_delta, 2) + pow(y_delta, 2))
        steps_count = int(trace_len / self.step_len * self.canvas.get_scale())

        # prevent division by 0
        if steps_count > 0:
            x_step = x_delta / steps_count
            y_step = y_delta / steps_count

            point = (start_x + x_step, start_y + y_step)
        else:
            point = destination
        return point

    def scroll_canvas(self, point):
        """
        Scroll window to point on canvas.
        """
        self.canvas.scroll_to(point[0], point[1])

    def animation(self, item, destination):
        """
        Animate scrolling to destination point in thread.
        Dynamically get points to destination one by one
        and try to scroll to them.
        """
        self.in_motion = True
        while self.in_motion:
            # correct destination to window centre
            h_offset = self.hadjustment.get_page_size() / 2
            v_offset = self.vadjustment.get_page_size() / 3
            # apply the scaling factor so the offset is adjusted to the scale
            h_offset = h_offset / self.canvas.get_scale()
            v_offset = v_offset / self.canvas.get_scale()

            dest = (destination[0] - h_offset,
                    destination[1] - v_offset)

            # get maximum scroll of window
            max_scroll_x = ((self.hadjustment.get_upper() -
                             self.hadjustment.get_page_size()) /
                            self.canvas.get_scale())
            max_scroll_y = ((self.vadjustment.get_upper() -
                             self.vadjustment.get_page_size()) /
                            self.canvas.get_scale())

            # fix destination to fit in max scroll
            if dest[0] > max_scroll_x:
                dest = (max_scroll_x, dest[1])
            if dest[0] < 0:
                dest = (0, dest[1])
            if dest[1] > max_scroll_y:
                dest = (dest[0], max_scroll_y)
            if dest[1] < 0:
                dest = (dest[0], 0)

            cur_pos = (self.hadjustment.get_value() / self.canvas.get_scale(),
                       self.vadjustment.get_value() / self.canvas.get_scale())

            # finish if we already at destination
            if dest == cur_pos:
                break

            # get next point to destination
            point = self.get_trace_to(dest)

            GLib.idle_add(self.scroll_canvas, point)
            GLib.usleep(20 * self.speed)

            # finish if we try to goto destination point
            if point == dest:
                break

        self.in_motion = False
        # shake item after scroll to it
        self.shake_item(item)

    def move_to(self, item, destination, animated):
        """
        Move graph to specified position.
        If 'animated' is True then movement will be animated.
        It works with 'canvas.scroll_to' in thread.
        """
        # if animated is True than run thread with animation
        # else - just scroll_to immediately
        if animated and self.show_animation:
            self.thread = Thread(target=self.animation,
                                 args=[item, destination])
            self.thread.start()
        else:
            # correct destination to screen centre
            h_offset = self.hadjustment.get_page_size() / 2
            v_offset = self.vadjustment.get_page_size() / 3

            # apply the scaling factor so the offset is adjusted to the scale
            h_offset = h_offset / self.canvas.get_scale()
            v_offset = v_offset / self.canvas.get_scale()

            destination = (destination[0] - h_offset,
                           destination[1] - v_offset)
            self.scroll_canvas(destination)
            # shake item after scroll to it
            self.shake_item(item)


#-------------------------------------------------------------------------
#
# Popup menu widget
#
#-------------------------------------------------------------------------
class PopupMenu(Gtk.Menu):
    """
    Produce popup widget for right-click menu.
    """
    def __init__(self, graph_widget, kind=None, handle=None):
        """
        graph_widget: GraphWidget
        kind: 'person', 'family', 'background'
        handle: person or family handle
        """
        Gtk.Menu.__init__(self)
        self.set_reserve_toggle_size(False)

        self.graph_widget = graph_widget
        self.view = graph_widget.view
        self.dbstate = graph_widget.dbstate

        self.actions = graph_widget.actions

        if kind == 'background':
            self.background_menu()
        elif kind == 'person' and handle is not None:
            self.person_menu(handle)
        elif kind == 'family' and handle is not None:
            self.family_menu(handle)

    def show_menu(self, event=None):
        """
        Show popup menu.
        """
        if (Gtk.MAJOR_VERSION >= 3) and (Gtk.MINOR_VERSION >= 22):
            # new from gtk 3.22:
            self.popup_at_pointer(event)
        else:
            if event:
                self.popup(None, None, None, None,
                           event.get_button()[1], event.time)
            else:
                self.popup(None, None, None, None,
                           0, Gtk.get_current_event_time())
                #self.popup(None, None, None, None, 0, 0)

    def background_menu(self):
        """
        Popup menu on background.
        """
        menu_item = Gtk.CheckMenuItem(_('Show images'))
        menu_item.set_active(
            self.view._config.get('interface.graphview-show-images'))
        menu_item.connect("activate", self.graph_widget.update_setting,
                          'interface.graphview-show-images')
        menu_item.show()
        self.append(menu_item)

        menu_item = Gtk.CheckMenuItem(_('Highlight the home person'))
        menu_item.set_active(
            self.view._config.get('interface.graphview-highlight-home-person'))
        menu_item.connect("activate", self.graph_widget.update_setting,
                          'interface.graphview-highlight-home-person')
        menu_item.show()
        self.append(menu_item)

        menu_item = Gtk.CheckMenuItem(_('Show full dates'))
        menu_item.set_active(
            self.view._config.get('interface.graphview-show-full-dates'))
        menu_item.connect("activate", self.graph_widget.update_setting,
                          'interface.graphview-show-full-dates')
        menu_item.show()
        self.append(menu_item)

        menu_item = Gtk.CheckMenuItem(_('Show places'))
        menu_item.set_active(
            self.view._config.get('interface.graphview-show-places'))
        menu_item.connect("activate", self.graph_widget.update_setting,
                          'interface.graphview-show-places')
        menu_item.show()
        self.append(menu_item)

        menu_item = Gtk.CheckMenuItem(_('Show tags'))
        menu_item.set_active(
            self.view._config.get('interface.graphview-show-tags'))
        menu_item.connect("activate", self.graph_widget.update_setting,
                          'interface.graphview-show-tags')
        menu_item.show()
        self.append(menu_item)

        self.add_separator()

        menu_item = Gtk.CheckMenuItem(_('Show animation'))
        menu_item.set_active(
            self.view._config.get('interface.graphview-show-animation'))
        menu_item.connect("activate", self.graph_widget.update_setting,
                          'interface.graphview-show-animation')
        menu_item.show()
        self.append(menu_item)

        # add sub menu for line type setting
        menu_item, sub_menu = self.add_submenu(label=_('Lines type'))

        spline = self.view._config.get('interface.graphview-show-lines')

        entry = Gtk.RadioMenuItem(label=_('Direct'))
        entry.connect("activate", self.graph_widget.update_lines_type,
                      0, 'interface.graphview-show-lines')
        if spline == 0:
            entry.set_active(True)
        entry.show()
        sub_menu.append(entry)

        entry = Gtk.RadioMenuItem(label=_('Curves'))
        entry.connect("activate", self.graph_widget.update_lines_type,
                      1, 'interface.graphview-show-lines')
        if spline == 1:
            entry.set_active(True)
        entry.show()
        sub_menu.append(entry)

        entry = Gtk.RadioMenuItem(label=_('Ortho'))
        entry.connect("activate", self.graph_widget.update_lines_type,
                      2, 'interface.graphview-show-lines')
        if spline == 2:
            entry.set_active(True)
        entry.show()
        sub_menu.append(entry)

        # add help menu
        self.add_separator()
        self.append_help_menu_entry()

    def person_menu(self, handle):
        """
        Popup menu for person node.
        """
        person = self.dbstate.db.get_person_from_handle(handle)
        if person:
            add_menuitem(self, _('Edit'),
                         handle, self.actions.edit_person)

            add_menuitem(self, _('Copy'),
                         handle, self.actions.copy_person_to_clipboard)

            add_menuitem(self, _('Remove'),
                         person, self.actions.remove_person)

            self.add_separator()

            # build tag submenu
            item, tag_menu = self.add_submenu(label=_("Tags"))

            add_menuitem(tag_menu, _('Select tags for person'),
                         [handle, 'person'], self.actions.edit_tag_list)

            add_menuitem(tag_menu, _('Organize Tags...'),
                         [handle, 'person'], self.actions.organize_tags)

            # go over spouses and build their menu
            item, sp_menu = self.add_submenu(label=_("Spouses"))

            add_menuitem(sp_menu, _('Add new family'),
                         handle, self.actions.add_spouse)
            self.add_separator(sp_menu)

            fam_list = person.get_family_handle_list()
            for fam_id in fam_list:
                family = self.dbstate.db.get_family_from_handle(fam_id)
                if family.get_father_handle() == person.get_handle():
                    sp_id = family.get_mother_handle()
                else:
                    sp_id = family.get_father_handle()
                if not sp_id:
                    continue
                spouse = self.dbstate.db.get_person_from_handle(sp_id)
                if not spouse:
                    continue
                self.add_menuitem(sp_menu, displayer.display(spouse),
                                  self.graph_widget.move_to_person,
                                  sp_id, True)

            # go over siblings and build their menu
            item, sib_menu = self.add_submenu(label=_("Siblings"))

            pfam_list = person.get_parent_family_handle_list()
            siblings = []
            step_siblings = []
            for f_h in pfam_list:
                fam = self.dbstate.db.get_family_from_handle(f_h)
                sib_list = fam.get_child_ref_list()
                for sib_ref in sib_list:
                    sib_id = sib_ref.ref
                    if sib_id == person.get_handle():
                        continue
                    siblings.append(sib_id)
                # collect a list of per-step-family step-siblings
                for parent_h in [fam.get_father_handle(),
                                 fam.get_mother_handle()]:
                    if not parent_h:
                        continue
                    parent = self.dbstate.db.get_person_from_handle(
                        parent_h)
                    other_families = [
                        self.dbstate.db.get_family_from_handle(fam_id)
                        for fam_id in parent.get_family_handle_list()
                        if fam_id not in pfam_list]
                    for step_fam in other_families:
                        fam_stepsiblings = [
                            sib_ref.ref for sib_ref in
                            step_fam.get_child_ref_list()
                            if not sib_ref.ref == person.get_handle()]
                        if fam_stepsiblings:
                            step_siblings.append(fam_stepsiblings)

            # add siblings sub-menu with a bar between each siblings group
            if siblings or step_siblings:
                sibs = [siblings] + step_siblings
                for sib_group in sibs:
                    for sib_id in sib_group:
                        sib = self.dbstate.db.get_person_from_handle(
                            sib_id)
                        if not sib:
                            continue
                        if find_children(self.dbstate.db, sib):
                            label = Gtk.Label(
                                label='<b><i>%s</i></b>'
                                % escape(displayer.display(sib)))
                        else:
                            label = Gtk.Label(
                                label=escape(displayer.display(sib)))
                        sib_item = Gtk.MenuItem()
                        label.set_use_markup(True)
                        label.show()
                        label.set_alignment(0, 0)
                        sib_item.add(label)
                        sib_item.connect("activate",
                                         self.graph_widget.move_to_person,
                                         sib_id, True)
                        sib_item.show()
                        sib_menu.append(sib_item)
                    if sibs.index(sib_group) < len(sibs) - 1:
                        self.add_separator(sib_menu)
            else:
                item.set_sensitive(0)

            self.add_children_submenu(person=person)

<<<<<<< HEAD

        # start adding person name and dates
        label += '<TR><TD>'
=======
            # Go over parents and build their menu
            item, par_menu = self.add_submenu(label=_("Parents"))
            no_parents = True
            par_list = find_parents(self.dbstate.db, person)
            for par_id in par_list:
                if not par_id:
                    continue
                par = self.dbstate.db.get_person_from_handle(par_id)
                if not par:
                    continue
>>>>>>> 80dda902

                if no_parents:
                    no_parents = False

                if find_parents(self.dbstate.db, par):
                    label = Gtk.Label(label='<b><i>%s</i></b>'
                                      % escape(displayer.display(par)))
                else:
                    label = Gtk.Label(label=escape(displayer.display(par)))

                par_item = Gtk.MenuItem()
                label.set_use_markup(True)
                label.show()
                label.set_halign(Gtk.Align.START)
                par_item.add(label)
                par_item.connect("activate", self.graph_widget.move_to_person,
                                 par_id, True)
                par_item.show()
                par_menu.append(par_item)

            if no_parents:
                # add button to add parents
                add_menuitem(par_menu, _('Add parents'), handle,
                             self.actions.add_parents_to_person)

            # go over related persons and build their menu
            item, per_menu = self.add_submenu(label=_("Related"))

            no_related = True
            for p_id in find_witnessed_people(self.dbstate.db, person):
                per = self.dbstate.db.get_person_from_handle(p_id)
                if not per:
                    continue

<<<<<<< HEAD
        # There are two ways of displaying dates:
        # 1) full and on two lines:
        #       b. 1890-12-31 - BirthPlace
        #       d. 1960-01-02 - DeathPlace
        if self.show_full_dates or self.show_places:
            if birth:
                txt = _('%s %s') % (self.bth, birth)
                # line separator required only if we have both birth and death
                label += txt
            if death:
                if birth:
                    label += line_delimiter
                #txt = _('d. %s') % death  # short for "died" (could be "+")
                txt = _('%s %s') % (self.dth, death)
                label += txt
        # 2) simple and on one line:
        #       (1890 - 1960)
        else:
            if birth or death:
                txt = '(%s - %s)' % (birth, death)
                label += txt
=======
                if no_related:
                    no_related = False
>>>>>>> 80dda902

                self.add_menuitem(per_menu, displayer.display(per),
                                  self.graph_widget.move_to_person,
                                  p_id, True)
            if no_related:
                item.set_sensitive(0)

            self.add_separator()

            add_menuitem(self, _('Set as home person'),
                         handle, self.actions.set_home_person)

            # check if we have person in bookmarks
            marks = self.graph_widget.view.bookmarks.get_bookmarks().bookmarks
            if handle in marks:
                add_menuitem(self, _('Remove from bookmarks'), handle,
                             self.actions.remove_from_bookmarks)
            else:
                add_menuitem(self, _('Add to bookmarks'), [handle, person],
                             self.actions.add_to_bookmarks)

            self.add_separator()
            self.append_help_menu_entry()

    def family_menu(self, handle):
        """
        Popup menu for family node.
        """
        family = self.dbstate.db.get_family_from_handle(handle)
        if family:
            add_menuitem(self, _('Edit'),
                         handle, self.actions.edit_family)

            add_menuitem(self, _('Remove'),
                         family, self.actions.remove_family)

            self.add_separator()

            # build tag submenu
            item, tag_menu = self.add_submenu(label=_("Tags"))

            add_menuitem(tag_menu, _('Select tags for family'),
                         [handle, 'family'], self.actions.edit_tag_list)

            add_menuitem(tag_menu, _('Organize Tags...'),
                         [handle, 'family'], self.actions.organize_tags)

            # build spouses menu
            item, sp_menu = self.add_submenu(label=_("Spouses"))

            f_handle = family.get_father_handle()
            m_handle = family.get_mother_handle()
            if f_handle:
                spouse = self.dbstate.db.get_person_from_handle(f_handle)
                self.add_menuitem(sp_menu, displayer.display(spouse),
                                  self.graph_widget.move_to_person,
                                  f_handle, True)
            else:
                add_menuitem(sp_menu, _('Add father'), [family, 'father'],
                             self.actions.add_spouse_to_family)

            if m_handle:
                spouse = self.dbstate.db.get_person_from_handle(m_handle)
                self.add_menuitem(sp_menu, displayer.display(spouse),
                                  self.graph_widget.move_to_person,
                                  m_handle, True)
            else:
                add_menuitem(sp_menu, _('Add mother'), [family, 'mother'],
                             self.actions.add_spouse_to_family)

            self.add_children_submenu(family=family)

            self.add_separator()
            self.append_help_menu_entry()

    def add_children_submenu(self, person=None, family=None):
        """
        Go over children and build their menu.
        """
        item, child_menu = self.add_submenu(_("Children"))

        no_child = True

        childlist = []
        if family:
            for child_ref in family.get_child_ref_list():
                childlist.append(child_ref.ref)
            # allow to add a child to this family
            add_menuitem(child_menu, _('Add child to family'),
                         family.get_handle(), self.actions.add_child_to_family)
            self.add_separator(child_menu)
            no_child = False
        elif person:
            childlist = find_children(self.dbstate.db, person)

        for child_handle in childlist:
            child = self.dbstate.db.get_person_from_handle(child_handle)
            if not child:
                continue

            if no_child:
                no_child = False

            if find_children(self.dbstate.db, child):
                label = Gtk.Label(label='<b><i>%s</i></b>'
                                  % escape(displayer.display(child)))
            else:
                label = Gtk.Label(label=escape(displayer.display(child)))

            child_item = Gtk.MenuItem()
            label.set_use_markup(True)
            label.show()
            label.set_halign(Gtk.Align.START)
            child_item.add(label)
            child_item.connect("activate", self.graph_widget.move_to_person,
                               child_handle, True)
            child_item.show()
            child_menu.append(child_item)

        if no_child:
            item.set_sensitive(0)

    def add_menuitem(self, menu, label, func, *args):
        """
        Adds menu item.
        """
        item = Gtk.MenuItem(label=label)
        item.connect("activate", func, *args)

        item.show()
        menu.append(item)
        return item

    def add_submenu(self, label):
        """
        Adds submenu.
        """
        item = Gtk.MenuItem(label=label)
        item.set_submenu(Gtk.Menu())
        item.show()
        self.append(item)
        submenu = item.get_submenu()
        submenu.set_reserve_toggle_size(False)
        return item, submenu

    def add_separator(self, menu=None):
        """
        Adds separator to menu.
        """
        if menu is None:
            menu = self
        menu_item = Gtk.SeparatorMenuItem()
        menu_item.show()
        menu.append(menu_item)

    def append_help_menu_entry(self):
        """
        Adds help (about) menu entry.
        """
        item = Gtk.MenuItem(label=_("About Graph View"))
        item.connect("activate", self.actions.on_help_clicked)
        item.show()
        self.append(item)


class Actions(Callback):
    """
    Define actions.
    """

    __signals__ = {
        'focus-person-changed' : (str, ),
        'active-changed' : (str, ),
        'rebuild-graph' :  None,
        }

    def __init__(self, dbstate, uistate, bookmarks):
        """
        bookmarks - person bookmarks from GraphView(NavigationView).
        """
        Callback.__init__(self)
        self.dbstate = dbstate
        self.uistate = uistate

        self.bookmarks = bookmarks

    def on_help_clicked(self, widget):
        """
        Display the relevant portion of Gramps manual.
        """
        display_url(WIKI_PAGE)

    def add_spouse(self, obj):
        """
        Add spouse to person (create new family to person).
        See: gramps/plugins/view/relview.py (add_spouse)
        """
        handle = obj.get_data()
        family = Family()
        person = self.dbstate.db.get_person_from_handle(handle)

        if not person:
            return

        if person.gender == Person.MALE:
            family.set_father_handle(person.handle)
        else:
            family.set_mother_handle(person.handle)

        try:
            EditFamily(self.dbstate, self.uistate, [], family)
        except WindowActiveError:
            pass
        # set edited person to scroll on it after rebuilding graph
        self.emit('focus-person-changed', (handle, ))

    def add_spouse_to_family(self, obj):
        """
        Adds spouse to existing family.
        See: editfamily.py
        """
        family, kind = obj.get_data()

<<<<<<< HEAD
#-------------------------------------------------------------------------
#
# CanvasAnimation
#
#-------------------------------------------------------------------------
class CanvasAnimation(object):
    """
    Produce animation for operations with canvas.
    """
    def __init__(self, view, canvas, scroll_window):
=======
        try:
            dialog = EditFamily(self.dbstate, self.uistate, [], family)
            if kind == 'mother':
                dialog.add_mother_clicked(None)
            if kind == 'father':
                dialog.add_father_clicked(None)
        except WindowActiveError:
            pass

    def edit_person(self, obj, person_handle=None):
>>>>>>> 80dda902
        """
        Start a person editor for the selected person.
        """
        if not (obj or person_handle):
            return False

        if person_handle:
            handle = person_handle
        else:
            handle = obj.get_data()

        person = self.dbstate.db.get_person_from_handle(handle)
        try:
            EditPerson(self.dbstate, self.uistate, [], person)
        except WindowActiveError:
            pass
        # set edited person to scroll on it after rebuilding graph
        self.emit('focus-person-changed', (handle, ))

    def set_home_person(self, obj):
        """
        Set the home person for database and make it active.
        """
        handle = obj.get_data()
        person = self.dbstate.db.get_person_from_handle(handle)
        if person:
            self.dbstate.db.set_default_person_handle(handle)
            self.emit('active-changed', (handle, ))

    def edit_family(self, obj, family_handle=None):
        """
        Start a family editor for the selected family.
        """
        if not (obj or family_handle):
            return False

        if family_handle:
            handle = family_handle
        else:
            handle = obj.get_data()

        family = self.dbstate.db.get_family_from_handle(handle)
        try:
            EditFamily(self.dbstate, self.uistate, [], family)
        except WindowActiveError:
            pass

        # set edited family person to scroll on it after rebuilding graph
        f_handle = family.get_father_handle()
        if f_handle:
            self.emit('focus-person-changed', (f_handle, ))
        else:
            m_handle = family.get_mother_handle()
            if m_handle:
                self.emit('focus-person-changed', (m_handle, ))

    def copy_person_to_clipboard(self, obj):
        """
        Renders the person data into some lines of text
        and puts that into the clipboard.
        """
        person_handle = obj.get_data()
        person = self.dbstate.db.get_person_from_handle(person_handle)
        if person:
            _cb = Gtk.Clipboard.get_for_display(Gdk.Display.get_default(),
                                                Gdk.SELECTION_CLIPBOARD)
            format_helper = FormattingHelper(self.dbstate)
            _cb.set_text(format_helper.format_person(person, 11), -1)
            return True
        return False

    def edit_tag_list(self, obj):
        """
        Edit tag list for person or family.
        """
        handle, otype = obj.get_data()
        if otype == 'person':
            target = self.dbstate.db.get_person_from_handle(handle)
            self.emit('focus-person-changed', (handle, ))
        elif otype == 'family':
            target = self.dbstate.db.get_family_from_handle(handle)
            f_handle = target.get_father_handle()
            if f_handle:
                self.emit('focus-person-changed', (f_handle, ))
            else:
                m_handle = target.get_mother_handle()
                if m_handle:
                    self.emit('focus-person-changed', (m_handle, ))
        else:
            return False

        if target:
            tag_list = []
            for tag_handle in target.get_tag_list():
                tag = self.dbstate.db.get_tag_from_handle(tag_handle)
                if tag:
                    tag_list.append((tag_handle, tag.get_name()))

            all_tags = []
            for tag_handle in self.dbstate.db.get_tag_handles(
                    sort_handles=True):
                tag = self.dbstate.db.get_tag_from_handle(tag_handle)
                all_tags.append((tag.get_handle(), tag.get_name()))

            try:
                editor = EditTagList(tag_list, all_tags, self.uistate, [])
                if editor.return_list is not None:
                    tag_list = editor.return_list
                    # Save tags to target object.
                    # Make the dialog modal so that the user can't start
                    # another database transaction while the one setting
                    # tags is still running.
                    pmon = progressdlg.ProgressMonitor(
                        progressdlg.GtkProgressDialog,
                        ("", self.uistate.window, Gtk.DialogFlags.MODAL),
                        popup_time=2)
                    status = progressdlg.LongOpStatus(msg=_("Adding Tags"),
                                                      total_steps=1,
                                                      interval=1 // 20)
                    pmon.add_op(status)
                    target.set_tag_list([item[0] for item in tag_list])
                    if otype == 'person':
                        msg = _('Adding Tags to person (%s)') % handle
                        with DbTxn(msg, self.dbstate.db) as trans:
                            self.dbstate.db.commit_person(target, trans)
                            status.heartbeat()
                    else:
                        msg = _('Adding Tags to family (%s)') % handle
                        with DbTxn(msg, self.dbstate.db) as trans:
                            self.dbstate.db.commit_family(target, trans)
                            status.heartbeat()
                    status.end()
            except WindowActiveError:
                pass

    def organize_tags(self, obj):
        """
        Display the Organize Tags dialog.
        see: .gramps.gui.view.tags
        """
        handle, otype = obj.get_data()
        if otype == 'person':
            target = self.dbstate.db.get_person_from_handle(handle)
            self.emit('focus-person-changed', (handle, ))
        elif otype == 'family':
            target = self.dbstate.db.get_family_from_handle(handle)
            f_handle = target.get_father_handle()
            if f_handle:
                self.emit('focus-person-changed', (f_handle, ))
            else:
                m_handle = target.get_mother_handle()
                if m_handle:
                    self.emit('focus-person-changed', (m_handle, ))

        OrganizeTagsDialog(self.dbstate.db, self.uistate, [])
        self.emit('rebuild-graph')

    def add_parents_to_person(self, obj):
        """
        Open dialog to add parents to person.
        """
        person_handle = obj.get_data()

        family = Family()
        childref = ChildRef()
        childref.set_reference_handle(person_handle)
        family.add_child_ref(childref)
        try:
            EditFamily(self.dbstate, self.uistate, [], family)
        except WindowActiveError:
            return
        # set edited person to scroll on it after rebuilding graph
        self.emit('focus-person-changed', (person_handle, ))

    def add_child_to_family(self, obj):
        """
        Open person editor to create and add child to family.
        """
        family_handle = obj.get_data()
        callback = lambda x: self.__callback_add_child(x, family_handle)
        person = Person()
        name = Name()
        # the editor requires a surname
        name.add_surname(Surname())
        name.set_primary_surname(0)
        family = self.dbstate.db.get_family_from_handle(family_handle)
        # try to get father
        father_handle = family.get_father_handle()
        if father_handle:
            father = self.dbstate.db.get_person_from_handle(father_handle)
            if father:
                preset_name(father, name)

        person.set_primary_name(name)
        try:
            EditPerson(self.dbstate, self.uistate, [], person,
                       callback=callback)
        except WindowActiveError:
            pass

    def __callback_add_child(self, person, family_handle):
        """
        Write data to db.
        Callback from self.add_child_to_family().
        """
        ref = ChildRef()
        ref.ref = person.get_handle()
        family = self.dbstate.db.get_family_from_handle(family_handle)
        family.add_child_ref(ref)

        with DbTxn(_("Add Child to Family"), self.dbstate.db) as trans:
            # add parentref to child
            person.add_parent_family_handle(family_handle)
            # default relationship is used
            self.dbstate.db.commit_person(person, trans)
            # add child to family
            self.dbstate.db.commit_family(family, trans)

    def remove_person(self, obj):
        """
        Remove a person from the database.
        see: libpersonview.py
        """
        person = obj.get_data()

        msg1 = _('Delete %s?') % displayer.display(person)
        msg2 = (_('Deleting the person [%s] will remove it '
                 'from the database.') % person.gramps_id)
        dialog = QuestionDialog2(msg1, msg2,
                                 _("Yes"), _("No"),
                                 self.uistate.window)
        if dialog.run():
            # set the busy cursor, so the user knows that we are working
            self.uistate.set_busy_cursor(True)

            # create the transaction
            with DbTxn('', self.dbstate.db) as trans:
                # create description to save
                description = (_("Delete Person (%s)")
                               % displayer.display(person))

                # delete the person from the database
                # Above will emit person-delete signal
                self.dbstate.db.delete_person_from_database(person, trans)
                trans.set_description(description)

            self.uistate.set_busy_cursor(False)

    def remove_family(self, obj):
        """
        Remove a family from the database.
        see: familyview.py
        """
        family = obj.get_data()

        msg1 = _('Delete family [%s]?') % family.gramps_id
        msg2 = _('Deleting the family will remove it from the database.')
        dialog = QuestionDialog2(msg1, msg2,
                                 _("Yes"), _("No"),
                                 self.uistate.window)
        if dialog.run():
            # set the busy cursor, so the user knows that we are working
            self.uistate.set_busy_cursor(True)

            # create the transaction
            with DbTxn('', self.dbstate.db) as trans:
                # create description to save
                description = _("Delete Family [%s]") % family.gramps_id

                # delete the family from the database
                self.dbstate.db.remove_family_relationships(family.handle,
                                                            trans)
                trans.set_description(description)

            self.uistate.set_busy_cursor(False)

    def add_to_bookmarks(self, obj):
        """
        Adds bookmark for person.
        See: navigationview.py and bookmarks.py
        """
        handle, person = obj.get_data()

        self.bookmarks.add(handle)
        name = displayer.display(person)
        self.uistate.push_message(self.dbstate,
                                  _("%s has been bookmarked") % name)

    def remove_from_bookmarks(self, obj):
        """
        Remove person from the list of bookmarked people.
        See: bookmarks.py
        """
        handle = obj.get_data()
        self.bookmarks.remove_handles([handle])<|MERGE_RESOLUTION|>--- conflicted
+++ resolved
@@ -745,22 +745,20 @@
         # Gtk style context for scrollwindow to operate with theme colors
         self.sw_style_context = scrolled_win.get_style_context()
 
-<<<<<<< HEAD
+        # used for popup menu, prevent destroy menu as local variable
+        self.menu = None
+
     def font_changed(self, active):
         self.font = config.get('utf8.selected-font')
         if self.parser:
             self.parser.font_changed()
             self.populate(active)
-=======
-        # used for popup menu, prevent destroy menu as local variable
-        self.menu = None
 
     def set_person_to_focus(self, handle):
         """
         Set person that will focus (once) after graph rebuilding.
         """
         self.person_to_focus = handle
->>>>>>> 80dda902
 
     def set_ancestors_generations(self, widget):
         """
@@ -1215,6 +1213,10 @@
                                 "Arial":                 "Helvetica",}
 
         self.transform_scale = 1
+        self.font_changed()
+
+    def font_changed(self):
+        self.font = config.get('utf8.selected-font')
 
     def parse(self, ifile):
         """
@@ -1467,6 +1469,7 @@
         anchor = self.text_attrs.get('text-anchor')
         style = self.text_attrs.get('style')
 
+        # does the following always work with symbols?
         if style:
             p_style = self.parse_style(style)
             try:
@@ -1559,7 +1562,6 @@
         """
         style = style.rstrip(';')
         return dict([i.split(':') for i in style.split(';')])
-
 
 #------------------------------------------------------------------------
 #
@@ -1575,6 +1577,7 @@
         Initialise the DotSvgGenerator class.
         """
         self.dbstate = dbstate
+        self.uistate = view.uistate
         self.database = dbstate.db
         self.view = view
 
@@ -1586,16 +1589,8 @@
         self.current_list = list()
         self.home_person = None
 
-<<<<<<< HEAD
-        self.transform_scale = 1
-        self.font_changed()
-
-    def font_changed(self):
-        self.font = config.get('utf8.selected-font')
-=======
         # Gtk style context for scrollwindow
         self.context = self.view.graph_widget.sw_style_context
->>>>>>> 80dda902
 
     def __del__(self):
         """
@@ -1706,6 +1701,21 @@
             self.write(' node [style=filled fontsize=%d fontcolor="%s"];\n'
                        % (fontsize, font_color))
         self.write('\n')
+        self.uistate.connect('font-changed', self.font_changed)
+        self.symbols = Symbols()
+        self.font_changed()
+
+    def font_changed(self):
+        self.font = config.get('utf8.selected-font')
+        dth_idx = self.uistate.death_symbol
+        if self.uistate.symbols:
+            self.bth = self.symbols.get_symbol_for_string(
+                self.symbols.SYMBOL_BIRTH)
+            self.dth = self.symbols.get_death_symbol_for_char(dth_idx)
+        else:
+            self.bth = self.symbols.get_symbol_fallback(
+                self.symbols.SYMBOL_BIRTH)
+            self.dth = self.symbols.get_death_symbol_fallback(dth_idx)
 
     def build_graph(self, active_person):
         """
@@ -2043,21 +2053,10 @@
         shape = "box"
         style = "solid, filled"
 
-<<<<<<< HEAD
-        # does the following always work with symbols?
-        if style:
-            p_style = self.parse_style(style)
-            try:
-                font_family = self.font_family_map[p_style['font-family']]
-            except KeyError:
-                font_family = p_style['font-family']
-            text_font = font_family + " " + p_style['font-size'] + 'px'
-=======
         # get alive status of person to get box color
         death_event = get_death_or_fallback(self.database, person)
         if death_event:
             alive = False
->>>>>>> 80dda902
         else:
             alive = True
 
@@ -2122,6 +2121,7 @@
         if image_path:
             label += ('<TR><TD><IMG SRC="%s"/></TD></TR>' % image_path)
 
+
         # start adding person name and dates
         label += '<TR><TD>'
 
@@ -2139,12 +2139,14 @@
         #       d. 1960-01-02 - DeathPlace
         if self.show_full_dates or self.show_places:
             if birth:
-                txt = _('b. %s') % birth  # short for "born" (could be "*")
+                txt = _('%s %s') % (self.bth, birth)
+                # line separator required only if we have both birth and death
                 label += txt
             if death:
                 if birth:
                     label += line_delimiter
-                txt = _('d. %s') % death  # short for "died" (could be "+")
+                #txt = _('d. %s') % death  # short for "died" (could be "+")
+                txt = _('%s %s') % (self.dth, death)
                 label += txt
         # 2) simple and on one line:
         #       (1890 - 1960)
@@ -2256,32 +2258,12 @@
         """
         self.write('  _%s -> _%s' % (id1, id2))
 
-<<<<<<< HEAD
-#------------------------------------------------------------------------
-#
-# DotSvgGenerator
-#
-#------------------------------------------------------------------------
-class DotSvgGenerator(object):
-    """
-    Generator of graphing instructions in dot format and svg data by Graphviz.
-    """
-    def __init__(self, dbstate, view):
-        """
-        Initialise the DotSvgGenerator class.
-        """
-        self.dbstate = dbstate
-        self.uistate = view.uistate
-        self.database = dbstate.db
-        self.view = view
-=======
         boldok = False
         if id1 in self.current_list:
             if id2 in self.current_list:
                 boldok = True
 
         self.write(' [')
->>>>>>> 80dda902
 
         if style:
             self.write(' style=%s' % style)
@@ -2359,37 +2341,11 @@
         # no border around subgraph (#0002176)
         self.write('  style="invis";\n')
 
-<<<<<<< HEAD
-        if fontfamily:
-            self.write(' node [style=filled fontname="%s" '
-                       'fontsize=%d fontcolor="%s"];\n'
-                       % (fontfamily, fontsize, font_color))
-        else:
-            self.write(' node [style=filled fontsize=%d fontcolor="%s"];\n'
-                       % (fontsize, font_color))
-        self.write('\n')
-        self.uistate.connect('font-changed', self.font_changed)
-        self.symbols = Symbols()
-        self.font_changed()
-
-    def font_changed(self):
-        self.font = config.get('utf8.selected-font')
-        dth_idx = self.uistate.death_symbol
-        if self.uistate.symbols:
-            self.bth = self.symbols.get_symbol_for_string(
-                self.symbols.SYMBOL_BIRTH)
-            self.dth = self.symbols.get_death_symbol_for_char(dth_idx)
-        else:
-            self.bth = self.symbols.get_symbol_fallback(
-                self.symbols.SYMBOL_BIRTH)
-            self.dth = self.symbols.get_death_symbol_fallback(dth_idx)
-=======
     def end_subgraph(self):
         """
         Closes a subgraph section.
         """
         self.write(' }\n\n')
->>>>>>> 80dda902
 
     def write(self, text):
         """
@@ -2397,7 +2353,6 @@
         """
         if self.dot:
             self.dot.write(text)
-
 
 #-------------------------------------------------------------------------
 #
@@ -2895,11 +2850,6 @@
 
             self.add_children_submenu(person=person)
 
-<<<<<<< HEAD
-
-        # start adding person name and dates
-        label += '<TR><TD>'
-=======
             # Go over parents and build their menu
             item, par_menu = self.add_submenu(label=_("Parents"))
             no_parents = True
@@ -2910,7 +2860,6 @@
                 par = self.dbstate.db.get_person_from_handle(par_id)
                 if not par:
                     continue
->>>>>>> 80dda902
 
                 if no_parents:
                     no_parents = False
@@ -2945,32 +2894,8 @@
                 if not per:
                     continue
 
-<<<<<<< HEAD
-        # There are two ways of displaying dates:
-        # 1) full and on two lines:
-        #       b. 1890-12-31 - BirthPlace
-        #       d. 1960-01-02 - DeathPlace
-        if self.show_full_dates or self.show_places:
-            if birth:
-                txt = _('%s %s') % (self.bth, birth)
-                # line separator required only if we have both birth and death
-                label += txt
-            if death:
-                if birth:
-                    label += line_delimiter
-                #txt = _('d. %s') % death  # short for "died" (could be "+")
-                txt = _('%s %s') % (self.dth, death)
-                label += txt
-        # 2) simple and on one line:
-        #       (1890 - 1960)
-        else:
-            if birth or death:
-                txt = '(%s - %s)' % (birth, death)
-                label += txt
-=======
                 if no_related:
                     no_related = False
->>>>>>> 80dda902
 
                 self.add_menuitem(per_menu, displayer.display(per),
                                   self.graph_widget.move_to_person,
@@ -3194,18 +3119,6 @@
         """
         family, kind = obj.get_data()
 
-<<<<<<< HEAD
-#-------------------------------------------------------------------------
-#
-# CanvasAnimation
-#
-#-------------------------------------------------------------------------
-class CanvasAnimation(object):
-    """
-    Produce animation for operations with canvas.
-    """
-    def __init__(self, view, canvas, scroll_window):
-=======
         try:
             dialog = EditFamily(self.dbstate, self.uistate, [], family)
             if kind == 'mother':
@@ -3216,7 +3129,6 @@
             pass
 
     def edit_person(self, obj, person_handle=None):
->>>>>>> 80dda902
         """
         Start a person editor for the selected person.
         """
