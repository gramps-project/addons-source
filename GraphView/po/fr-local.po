--- conflicted
+++ resolved
@@ -228,11 +228,7 @@
 #: GraphView/graphview.py:841
 msgid "Show persons thumbnails in search result list."
 msgstr ""
-<<<<<<< HEAD
-"Afficher les miniatures des individus dans les résultats de la "
-=======
 "Afficher les miniatures des individus dans la liste des résultats de la "
->>>>>>> e0d143cd
 "recherche."
 
 #: GraphView/graphview.py:844
@@ -270,11 +266,7 @@
 msgid ""
 "You can choose to either overwrite the file, or change the selected filename."
 msgstr ""
-<<<<<<< HEAD
-"Vous pouvez choisir d’écraser le fichier ou modifier le nom du "
-=======
 "Vous pouvez soit choisir d’écraser le fichier, soit de changer le nom du "
->>>>>>> e0d143cd
 "fichier sélectionné."
 
 # éviter le raccourci sur la majuscule accentuée
@@ -353,22 +345,14 @@
 
 #: GraphView/graphview.py:1073
 msgid "All connected"
-<<<<<<< HEAD
-msgstr "Collatéraux"
-=======
 msgstr "Tous les reliés"
->>>>>>> e0d143cd
 
 #: GraphView/graphview.py:1075
 msgid ""
 "Show all connected persons limited by generation restrictions.\n"
 "Works slow, so don't set large generation values."
 msgstr ""
-<<<<<<< HEAD
-"Affiche tous les collatéraux (la parenté) dans les limites définies "
-=======
 "Affiche tous les individus reliés (la parenté) dans les limites définies "
->>>>>>> e0d143cd
 "pour les générations.\n"
 "Fonctionnement lent ; ne réglez pas sur un grand nombre de générations."
 
@@ -390,12 +374,8 @@
 "You don't have any bookmarks yet...\n"
 "Try to add some frequently used persons to speedup navigation."
 msgstr ""
-"Vous n’avez pas encore de signets…\n"
-<<<<<<< HEAD
 "Ajouter des individus consultés fréquemment pour accélérer la "
-=======
 "Essayez d’ajouter des individus consultés fréquemment pour accélérer la "
->>>>>>> e0d143cd
 "navigation."
 
 #: GraphView/graphview.py:1287
@@ -428,11 +408,7 @@
 "Do you want to set it active and rebuild view?"
 msgstr ""
 "L’individu <b><i>%s</i></b> n’est pas dans la vue.\n"
-<<<<<<< HEAD
-"Voulez-vous l'activer et reconstruire la vue ?"
-=======
 "Voulez-vous le rendre actif et reconstruire la vue ?"
->>>>>>> e0d143cd
 
 #: GraphView/graphview.py:1399
 msgid "Change active person?"
