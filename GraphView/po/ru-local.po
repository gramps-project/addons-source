--- conflicted
+++ resolved
@@ -1,22 +1,13 @@
 # Russian translations for Gramps GraphView addon.
 #
-<<<<<<< HEAD
-# Komaritsyn Ivan <vantu5z@mail.ru>, 2016,2017.
-=======
 # Komaritsyn Ivan <vantu5z@mail.ru>, 2016-2018.
->>>>>>> c115e288
 #
 msgid ""
 msgstr ""
 "Project-Id-Version: gramps50\n"
 "Report-Msgid-Bugs-To: \n"
-<<<<<<< HEAD
-"POT-Creation-Date: 2017-09-05 08:40+0300\n"
-"PO-Revision-Date: 2017-09-05 08:42+0300\n"
-=======
 "POT-Creation-Date: 2018-03-12 12:44-0300\n"
 "PO-Revision-Date: 2018-03-12 14:04-0300\n"
->>>>>>> c115e288
 "Last-Translator: Komaritsyn Ivan <vantu5z@mail.ru>\n"
 "Language-Team: Russian\n"
 "Language: ru\n"
@@ -26,11 +17,7 @@
 "Plural-Forms: nplurals=3; plural=(n%10==1 && n%100!=11 ? 0 : n%10>=2 && n"
 "%10<=4 && (n%100<10 || n%100>=20) ? 1 : 2);\n"
 
-<<<<<<< HEAD
-#: GraphView/graphview.gpr.py:3 GraphView/graphview.py:126
-=======
 #: GraphView/graphview.gpr.py:15 GraphView/graphview.py:137
->>>>>>> c115e288
 msgid "Graph View"
 msgstr "Граф отношений"
 
@@ -42,19 +29,11 @@
 msgid "Dynamic graph of relations"
 msgstr "Динамический граф отношений"
 
-<<<<<<< HEAD
-#: GraphView/graphview.py:160
-msgid "_Print..."
-msgstr "_Печать..."
-
-#: GraphView/graphview.py:162
-=======
 #: GraphView/graphview.py:169
 msgid "_Print..."
 msgstr "_Печать..."
 
 #: GraphView/graphview.py:171
->>>>>>> c115e288
 msgid ""
 "Save the dot file for a later print.\n"
 "This will save a .gv file and a svg file.\n"
@@ -64,85 +43,6 @@
 "Будут сохранены .gv и .svg файлы.\n"
 "Необходимо выбрать .gv файл"
 
-<<<<<<< HEAD
-#: GraphView/graphview.py:400
-msgid "Show images"
-msgstr "Показывать изображения"
-
-#: GraphView/graphview.py:403
-msgid "Highlight the home person"
-msgstr "Выделять базовое лицо"
-
-#: GraphView/graphview.py:406
-msgid "Show full dates"
-msgstr "Показывать полные даты"
-
-#: GraphView/graphview.py:409
-msgid "Show places"
-msgstr "Показывать места"
-
-#: GraphView/graphview.py:412
-msgid "Descendant generations"
-msgstr "Поколения потомков"
-
-#: GraphView/graphview.py:415
-msgid "Ancestor generations"
-msgstr "Поколения предков"
-
-#: GraphView/graphview.py:418
-msgid "Show lines"
-msgstr "Показывать линии"
-
-#: GraphView/graphview.py:420
-msgid "none"
-msgstr "нет"
-
-#: GraphView/graphview.py:421
-msgid "curves"
-msgstr "дуги"
-
-#: GraphView/graphview.py:422
-msgid "ortho"
-msgstr "прямые"
-
-#: GraphView/graphview.py:425
-msgid "Layout"
-msgstr "Вывод"
-
-#: GraphView/graphview.py:437
-msgid "Home person color"
-msgstr "Цвет базового лица"
-
-#: GraphView/graphview.py:440
-msgid "Path color"
-msgstr "Цвет пути"
-
-#: GraphView/graphview.py:443
-msgid "Show tags"
-msgstr "Показывать теги"
-
-#: GraphView/graphview.py:446
-msgid "Colors"
-msgstr "Цвета"
-
-#: GraphView/graphview.py:467
-msgid "Select a dot file name"
-msgstr "Выбор dot файла"
-
-#: GraphView/graphview.py:469
-msgid "_Cancel"
-msgstr "_Отмена"
-
-#: GraphView/graphview.py:470
-msgid "_Apply"
-msgstr "_Применить"
-
-#: GraphView/graphview.py:483
-msgid "File already exists"
-msgstr "Файл уже существует"
-
-#: GraphView/graphview.py:484
-=======
 #: GraphView/graphview.py:448 GraphView/graphview.py:1029
 msgid "Show images"
 msgstr "Показывать изображения"
@@ -208,26 +108,10 @@
 msgstr "Файл уже существует"
 
 #: GraphView/graphview.py:533
->>>>>>> c115e288
 msgid ""
 "You can choose to either overwrite the file, or change the selected filename."
 msgstr "Перезаписать или изменить имя файла."
 
-<<<<<<< HEAD
-#: GraphView/graphview.py:486
-msgid "_Overwrite"
-msgstr "_Перезаписать"
-
-#: GraphView/graphview.py:487
-msgid "_Change filename"
-msgstr "_Изменить имя файла"
-
-#: GraphView/graphview.py:542
-msgid "Zoom:"
-msgstr "Масштаб:"
-
-#: GraphView/graphview.py:1669
-=======
 #: GraphView/graphview.py:535
 msgid "_Overwrite"
 msgstr "_Перезаписать"
@@ -377,24 +261,15 @@
 msgstr "Изменение меток семьи (%s)"
 
 #: GraphView/graphview.py:2618
->>>>>>> c115e288
 #, python-format
 msgid "b. %s"
 msgstr "р. %s"
 
-<<<<<<< HEAD
-#: GraphView/graphview.py:1676
-=======
 #: GraphView/graphview.py:2625
->>>>>>> c115e288
 #, python-format
 msgid "d. %s"
 msgstr "у. %s"
 
-<<<<<<< HEAD
-#: GraphView/graphview.py:1845
-=======
 #: GraphView/graphview.py:2803
->>>>>>> c115e288
 msgid "<b>Tags:</b>"
 msgstr "<b>Метки:</b>"