--- conflicted
+++ resolved
@@ -7,13 +7,8 @@
          gramplet = 'ClockGramplet',
          gramplet_title=_("Clock"),
          status = STABLE,
-<<<<<<< HEAD
-         version = '0.0.24',
+         version = '0.0.25',
          gramps_target_version = "5.1",
-=======
-         version = '0.0.25',
-         gramps_target_version = "5.0",
->>>>>>> 589c85e1
          fname="ClockGramplet.py",
          help_url="Gramplets#GUI_Interface",
          )