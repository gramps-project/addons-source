# encoding:utf-8
#
# Gramps - a GTK+/GNOME based genealogy program
#
# Copyright (C) 2009 Benny Malengier
# Copyright (C) 2009 Felix Heß
#
# This program is free software; you can redistribute it and/or modify
# it under the terms of the GNU General Public License as published by
# the Free Software Foundation; either version 2 of the License, or
# (at your option) any later version.
#
# This program is distributed in the hope that it will be useful,
# but WITHOUT ANY WARRANTY; without even the implied warranty of
# MERCHANTABILITY or FITNESS FOR A PARTICULAR PURPOSE.  See the
# GNU General Public License for more details.
#
# You should have received a copy of the GNU General Public License
# along with this program; if not, write to the Free Software
# Foundation, Inc., 59 Temple Place, Suite 330, Boston, MA  02111-1307  USA
#

# $Id: TimelinePedigreeview.gpr.py 13881 2009-12-21 13:43:50Z flix007 $

#------------------------------------------------------------------------
#
# default views of Gramps
#
#------------------------------------------------------------------------
if locals().get('uistate'):  # don't start GUI if in CLI mode, just ignore
    from gi.repository import Gtk, GdkPixbuf
    import os
    from gramps.gen.const import USER_PLUGINS
    fname = os.path.join(USER_PLUGINS, 'TimelinePedigreeView',
                        'gramps-timelinepedigree.svg')
    factory = Gtk.IconFactory()
    pixbuf = GdkPixbuf.Pixbuf.new_from_file(fname)
    iconset = Gtk.IconSet.new_from_pixbuf(pixbuf)
    factory.add('gramps-timelinepedigree', iconset)
    factory.add_default()

register(VIEW,
<<<<<<< HEAD
id    = 'TimelinePedigreeView',
name  = _("Timeline Pedigree"),
category = ("Ancestry", _("Ancestry")),
description =  _("The view shows a timeline pedigree with ancestors and descendants of the selected person"),
version = '0.1.43',
gramps_target_version = "5.1",
status = STABLE,
fname = 'TimelinePedigreeView.py',
authors = ["Felix Heß"],
authors_email = ["xilef@nurfuerspam.de"],
viewclass = 'TimelinePedigreeView',
  )
=======
    id    = 'TimelinePedigreeView',
    name  = _("Timeline Pedigree"),
    category = ("Ancestry", _("Ancestry")),
    description =  _("The view shows a timeline pedigree with ancestors and "
                     "descendants of the selected person"),
    version = '0.1.45',
    gramps_target_version = "5.1",
    status = STABLE,
    fname = 'TimelinePedigreeView.py',
    authors = ["Felix Heß"],
    authors_email = ["xilef@nurfuerspam.de"],
    viewclass = 'TimelinePedigreeView',
    stock_icon = 'gramps-timelinepedigree',
    )
>>>>>>> c115e288
<|MERGE_RESOLUTION|>--- conflicted
+++ resolved
@@ -40,20 +40,6 @@
     factory.add_default()
 
 register(VIEW,
-<<<<<<< HEAD
-id    = 'TimelinePedigreeView',
-name  = _("Timeline Pedigree"),
-category = ("Ancestry", _("Ancestry")),
-description =  _("The view shows a timeline pedigree with ancestors and descendants of the selected person"),
-version = '0.1.43',
-gramps_target_version = "5.1",
-status = STABLE,
-fname = 'TimelinePedigreeView.py',
-authors = ["Felix Heß"],
-authors_email = ["xilef@nurfuerspam.de"],
-viewclass = 'TimelinePedigreeView',
-  )
-=======
     id    = 'TimelinePedigreeView',
     name  = _("Timeline Pedigree"),
     category = ("Ancestry", _("Ancestry")),
@@ -67,5 +53,4 @@
     authors_email = ["xilef@nurfuerspam.de"],
     viewclass = 'TimelinePedigreeView',
     stock_icon = 'gramps-timelinepedigree',
-    )
->>>>>>> c115e288
+    )