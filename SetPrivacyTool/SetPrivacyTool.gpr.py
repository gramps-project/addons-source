#
# Gramps - a GTK+/GNOME based genealogy program
#
# Copyright (C) 2019  Matthias Kemmer <matt.familienforschung@gmail.com>
#
# This program is free software; you can redistribute it and/or modify
# it under the terms of the GNU General Public License as published by
# the Free Software Foundation; either version 2 of the License, or
# (at your option) any later version.
#
# This program is distributed in the hope that it will be useful,
# but WITHOUT ANY WARRANTY; without even the implied warranty of
# MERCHANTABILITY or FITNESS FOR A PARTICULAR PURPOSE.  See the
# GNU General Public License for more details.
#
# You should have received a copy of the GNU General Public License
# along with this program; if not, write to the Free Software
# Foundation, Inc., 51 Franklin Street, Fifth Floor, Boston, MA 02110-1301 USA.
#

register(TOOL,
         id = 'SetPrivacyTool',
         name = _("Set Privacy Tool"),
         description = _("Set all objects of the last <number> of years private."),
<<<<<<< HEAD
         version = '1.0.9',
=======
         version = '1.0.10',
>>>>>>> a82f3706
         gramps_target_version = "5.1",
         status = STABLE,
         fname = 'SetPrivacyTool.py',
         authors = ["Matthias Kemmer"],
         authors_email = ["matt.familienforschung@gmail.com"],
         category = TOOL_DBPROC,
         toolclass = 'SetPrivacyWindow',
         optionclass = 'SetPrivacyOptions',
         tool_modes = [TOOL_MODE_GUI],
         )<|MERGE_RESOLUTION|>--- conflicted
+++ resolved
@@ -22,11 +22,7 @@
          id = 'SetPrivacyTool',
          name = _("Set Privacy Tool"),
          description = _("Set all objects of the last <number> of years private."),
-<<<<<<< HEAD
-         version = '1.0.9',
-=======
-         version = '1.0.10',
->>>>>>> a82f3706
+         version = '1.0.11',
          gramps_target_version = "5.1",
          status = STABLE,
          fname = 'SetPrivacyTool.py',
