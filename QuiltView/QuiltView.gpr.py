#
# Gramps - a GTK+/GNOME based genealogy program
#
# Copyright (C) 2012 Nick Hall
#
# This program is free software; you can redistribute it and/or modify
# it under the terms of the GNU General Public License as published by
# the Free Software Foundation; either version 2 of the License, or
# (at your option) any later version.
#
# This program is distributed in the hope that it will be useful,
# but WITHOUT ANY WARRANTY; without even the implied warranty of
# MERCHANTABILITY or FITNESS FOR A PARTICULAR PURPOSE.  See the
# GNU General Public License for more details.
#
# You should have received a copy of the GNU General Public License
# along with this program; if not, write to the Free Software
# Foundation, Inc., 59 Temple Place, Suite 330, Boston, MA  02111-1307  USA
#
if locals().get('uistate'):  # don't start GUI if in CLI mode, just ignore
    from gi.repository import Gtk, GdkPixbuf
    import os
    from gramps.gen.const import USER_PLUGINS
    fname = os.path.join(USER_PLUGINS, 'QuiltView',
                        'gramps-quilt.svg')
    factory = Gtk.IconFactory()
    pixbuf = GdkPixbuf.Pixbuf.new_from_file(fname)
    iconset = Gtk.IconSet.new_from_pixbuf(pixbuf)
    factory.add('gramps-quilt', iconset)
    factory.add_default()

register(VIEW,
<<<<<<< HEAD
id = 'QuiltView',
name = _('Quilt Chart'),
category = ('Ancestry', _('Charts')),
description =  _('The view shows a quilt chart visualisation of a family tree'),
version = '1.0.6',
gramps_target_version = '5.1',
status = STABLE,
fname = 'QuiltView.py',
authors = ['Nick Hall', 'Serge Noiraud'],
authors_email = ['nick__hall@hotmail.com', 'serge.noiraud@free.fr'],
viewclass = 'QuiltView',
=======
    id = 'QuiltView',
    name = _('Quilt Chart'),
    category = ('Ancestry', _('Charts')),
    description =  _('The view shows a quilt chart visualisation of a family tree'),
    version = '1.0.6',
    gramps_target_version = '5.1',
    status = STABLE,
    fname = 'QuiltView.py',
    authors = ['Nick Hall', 'Serge Noiraud'],
    authors_email = ['nick__hall@hotmail.com', 'serge.noiraud@free.fr'],
    viewclass = 'QuiltView',
    stock_icon = 'gramps-quilt',
>>>>>>> c115e288
)<|MERGE_RESOLUTION|>--- conflicted
+++ resolved
@@ -30,19 +30,6 @@
     factory.add_default()
 
 register(VIEW,
-<<<<<<< HEAD
-id = 'QuiltView',
-name = _('Quilt Chart'),
-category = ('Ancestry', _('Charts')),
-description =  _('The view shows a quilt chart visualisation of a family tree'),
-version = '1.0.6',
-gramps_target_version = '5.1',
-status = STABLE,
-fname = 'QuiltView.py',
-authors = ['Nick Hall', 'Serge Noiraud'],
-authors_email = ['nick__hall@hotmail.com', 'serge.noiraud@free.fr'],
-viewclass = 'QuiltView',
-=======
     id = 'QuiltView',
     name = _('Quilt Chart'),
     category = ('Ancestry', _('Charts')),
@@ -55,5 +42,4 @@
     authors_email = ['nick__hall@hotmail.com', 'serge.noiraud@free.fr'],
     viewclass = 'QuiltView',
     stock_icon = 'gramps-quilt',
->>>>>>> c115e288
 )