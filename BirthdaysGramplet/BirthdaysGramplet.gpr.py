--- conflicted
+++ resolved
@@ -24,11 +24,7 @@
     name = _("Birthdays Gramplet"),
     description = _("a gramplet that displays the birthdays of the living people"),
     status = STABLE,
-<<<<<<< HEAD
-    version = '1.1.2',
-=======
     version = '1.1.3',
->>>>>>> cb601e8b
     fname="BirthdaysGramplet.py",
     height = 200,
     gramplet = 'BirthdaysGramplet',
