--- conflicted
+++ resolved
@@ -46,13 +46,8 @@
     category = ("Ancestry", _("Charts")),
     description =  _("The view shows a space-efficient pedigree with "
                      "ancestors of the selected person"),
-<<<<<<< HEAD
-    version = '0.0.20',
+    version = '0.0.22',
     gramps_target_version = "5.1",
-=======
-    version = '0.0.22',
-    gramps_target_version = "5.0",
->>>>>>> 589c85e1
     status = STABLE,
     fname = 'HtreePedigreeView.py',
     authors = ["Pat Lefebre"],
