--- conflicted
+++ resolved
@@ -11,11 +11,7 @@
     description=_("Gramplet for testing etree with Gramps XML"),
     status=EXPERIMENTAL,
     audience = DEVELOPER,
-<<<<<<< HEAD
-    version = '1.1.0',
-=======
     version = '1.2.0',
->>>>>>> 61a5fc2b
     gramps_target_version="6.0",
     include_in_listing=True,
     height=400,
