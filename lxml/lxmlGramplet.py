--- conflicted
+++ resolved
@@ -144,11 +144,7 @@
         self.entry.set_text(os.path.join(self.__base_path, self.__file_name))
 
         self.button = Gtk.Button()
-<<<<<<< HEAD
-        image = Gtk.Image.new_from_icon_name(Gtk.STOCK_FIND, 6)
-=======
         image = Gtk.Image.new_from_icon_name(Gtk.STOCK_OPEN, Gtk.IconSize.BUTTON)
->>>>>>> 22b6a467
         self.button.add(image)
         #self.button.set_size_request(40, 40)
         self.button.connect('clicked', self.__select_file)
@@ -947,7 +943,7 @@
         xslt_doc = etree.parse(os.path.join(USER_PLUGINS, 'lxml', 'JSONL.xsl'))
         transform = etree.XSLT(xslt_doc)
         outdoc = transform(content)
-<<<<<<< HEAD
+
         custom_jsonl = str(outdoc)
         jsonl = os.path.join(USER_PLUGINS, 'lxml', 'text.jsonl')
         outfile = open(jsonl, 'w')
@@ -969,14 +965,6 @@
             info = self.text.get_text(start_iter, end_iter, True)
             self.text.set_text(custom_jsonl + info)
 
-=======
-        jsonl = os.path.join(USER_PLUGINS, 'lxml', 'text.jsonl')
-        outfile = open(jsonl, 'w')
-
-        outfile.write(str(outdoc))
-        outfile.close()
->>>>>>> 22b6a467
-
     def post(self, html):
         """
         Try to play with request ...
