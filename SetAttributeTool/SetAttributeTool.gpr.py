--- conflicted
+++ resolved
@@ -24,13 +24,8 @@
          id    = 'SetAttribute',
          name  = _("Set Attribute"),
          description =  _("Set an attribute to a given value."),
-<<<<<<< HEAD
-         version = '0.0.24',
+         version = '0.0.25',
          gramps_target_version = "5.1",
-=======
-         version = '0.0.25',
-         gramps_target_version = "5.0",
->>>>>>> 589c85e1
          status = STABLE, # not yet tested with python 3
          fname = 'SetAttributeTool.py',
          authors = ["Douglas S. Blank"],
