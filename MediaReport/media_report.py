--- conflicted
+++ resolved
@@ -41,19 +41,12 @@
 from gramps.gen.plug.docgen import (ParagraphStyle, FontStyle, TableStyle,
                                     TableCellStyle, PARA_ALIGN_CENTER,
                                     PARA_ALIGN_LEFT)
-<<<<<<< HEAD
 from gramps.gen.const import GRAMPS_LOCALE as glocale
 try:
     _trans = glocale.get_addon_translator(__file__)
 except ValueError:
     _trans = glocale.translation
 _ = _trans.gettext
-=======
->>>>>>> 0e44eebe
-
-# Old:
-#from gramps.gen.const import GRAMPS_LOCALE as glocale
-#_ = glocale.translation.gettext
 
 # New:
 #------------------------------------------------------------------------
